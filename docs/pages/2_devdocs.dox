--- conflicted
+++ resolved
@@ -8,11 +8,8 @@
  * - \subpage dev_docs_page
  * - \subpage nwb_schema_page
  * - \subpage registered_type_page
-<<<<<<< HEAD
  * - \subpage register_namespace_page
-=======
  * - \subpage integrating_extensions_page
->>>>>>> 2a907409
  * - \subpage read_design_page
  * - \subpage record_design_page
  * - \subpage code_of_conduct_page
