/**
 * \page userdocs For Users
 *
 * This documentation is intended for users of AqNWB, e.g., developers seeking to integrate NWB
 * with a particular data acquisition software via AqNWB.
 *
<<<<<<< HEAD
 * - @subpage install_page
 * - \subpage getting_started_page
 * - @subpage hdf5io
=======
 * - \subpage user_install_page
 * - \subpage hdf5io
>>>>>>> c91bc438
 */<|MERGE_RESOLUTION|>--- conflicted
+++ resolved
@@ -4,12 +4,7 @@
  * This documentation is intended for users of AqNWB, e.g., developers seeking to integrate NWB
  * with a particular data acquisition software via AqNWB.
  *
-<<<<<<< HEAD
- * - @subpage install_page
+ * - @subpage user_install_page
  * - \subpage getting_started_page
  * - @subpage hdf5io
-=======
- * - \subpage user_install_page
- * - \subpage hdf5io
->>>>>>> c91bc438
  */