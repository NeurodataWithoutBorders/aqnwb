--- conflicted
+++ resolved
@@ -10,7 +10,6 @@
  * The full specification documentation for that schema version is also cached in the `specifications` group of the NWB File to facilitate compatibility with 
  * other NWB-related software.
  * 
-<<<<<<< HEAD
  * The contents of the `specifications` group are defined using the header files in the `spec` subfolder, which are in turn generated 
  * from the nwb-schema and hdmf-common-schema files.  To regenerate these header files, it is recommended to use the script:
  * 
@@ -36,10 +35,6 @@
  * 
  * For use with extensions and other advanced or custom use cases, developers may still run `resources/utils/generate_spec_files.py` directly.
  *
-=======
- * The contents of the `specifications` group are defined using the header files in the `spec` subfolder, which are in turn generated from the nwb-schema documentation files.
- * To regenerate these header files, developers can run `resources/utils/generate_spec_files.py`. 
->>>>>>> 70fe97c8
  *
  * \section dev_docs_updating_nwb_schema_section Updating the schema
  *
