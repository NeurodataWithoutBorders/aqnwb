--- conflicted
+++ resolved
@@ -32,11 +32,7 @@
  *    @endcode 
  *    @note  
  *    If the neurodata_type you wish to integrate is not part of the NWB or HDMF namespaces that 
-<<<<<<< HEAD
- *    ship with AqNWB, and  you have not yet integrate your extension namespace, then see
-=======
  *    ship with AqNWB, and you have not yet integrated your extension namespace, then see
->>>>>>> 70fe97c8
  *    \ref integrating_extensions_page for details on how to create your schema header file(s)
  *    to integrate your extension namespace with AqNWB first.   
  *
@@ -388,11 +384,7 @@
  * The `resources/utils/schematype_to_aqnwb.py` script, included in the 
  * [AqNWB source repository](https://github.com/NeurodataWithoutBorders/aqnwb),
  * is a simple utility designed to create skeleton C++ source files for integrating new 
-<<<<<<< HEAD
- * neurodata_types with AqNWB. While the generated source files are only an outline, 
-=======
  * neurodata_types with AqNWB. While the generated source files are only an outline and are not guaranteed to compile, 
->>>>>>> 70fe97c8
  * they serve as a helpful starting point. Look for `TODO` comments in the generated files, indicating
  * items that need to be addressed. For example, the following command will generate template code
  * for AqNWB classes for all neurodata_types in the NWB schema:
