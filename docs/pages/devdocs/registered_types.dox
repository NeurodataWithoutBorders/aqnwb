/**
 *
 * \page registered_type_page Implementing a Registered Type 🔧
 *
 * \tableofcontents
 *
 *
 * New neurodata_types typically inherit from at least either \ref AQNWB::NWB::Container "Container"
 * or \ref AQNWB::NWB::Data "Data", or a more specialized type of the two. In any case,
 * all classes that represent a ``neurodata_type`` defined in the schema should be implemented
 * as a subtype of \ref AQNWB::NWB::RegisteredType "RegisteredType". Here we focus on how 
 * to implement new subclasses of \ref AQNWB::NWB::RegisteredType "RegisteredType". 
 * If you want to learn more about the how \ref AQNWB::NWB::RegisteredType "RegisteredType" 
 * manages types and implements data read then please see \ref read_design_page.
 *
 * \section implement_registered_type How to Implement a RegisteredType
 *
 * To implement a subclass of \ref AQNWB::NWB::RegisteredType "RegisteredType", follow the steps below.
 * Understanding these steps is important. \ref using_schematype_to_aqnwb then provides additional help 
 * by helping you generate skeleton C++ classes automatically from the JSON/YAML schema and based on the 
 * steps outlined here. 
 *
 * 1. Include the `RegisteredType.hpp` header file in your subclass header file (or the header of your
 *    more specific parent class that inherits from  \ref AQNWB::NWB::RegisteredType "RegisteredType").
 *    @code
 *    #include "nwb/RegisteredType.hpp"
 *    @endcode
 *    Also include the schema header file with the definition of the namespace schema. E.g., in the
 *    case of a type from the NWB core schema:
 *    @code
 *    #include "spec/core.hpp"
 *    @endcode 
 *    @note  
 *    If the neurodata_type you wish to integrate is not part of the NWB or HDMF namespaces that 
 *    ship with AqNWB, and you have not yet integrated your extension namespace, then see
 *    \ref integrating_extensions_page for details on how to create your schema header file(s)
 *    to integrate your extension namespace with AqNWB first.   
 *
 * 2. Define your subclass by inheriting from \ref AQNWB::NWB::RegisteredType "RegisteredType" (or
 *    one of its child classes). Ensure that your subclass implements a protected constructor with the arguments
 *    `(const std::string& path, std::shared_ptr<IO::BaseIO> io)`,
 *    as the  \ref AQNWB::NWB::RegisteredType::create "RegisteredType::create" method 
 *    expects this constructor signature. The constructor must be `protected` to ensure proper
 *    management as `std:smart_ptr` and enforce use of the `create` factory to construct new objects.
 *    @code
 *    class MySubClass : public AQNWB::NWB::RegisteredType {
 *    protected:
 *        MySubClass(const std::string& path, std::shared_ptr<IO::BaseIO> io)
 *            : RegisteredType(path, io) {}
 *    public:
 *        // Implement any additional methods or overrides here
 *    };
 *    @endcode
 *
 * 3. Use the \ref REGISTER_SUBCLASS macro to prepare your subclass for registration with
 *    the class registry defined by \ref AQNWB::NWB::RegisteredType "RegisteredType". This should usually appear in
 *    the header (`hpp`) file as part of the class definition:
 *    @code
 *    REGISTER_SUBCLASS(MySubClass, BaseClass, AQNWB::SPEC::CORE::namespaceName)
 *
 *    @endcode
 *    @note 
 *    Using the \ref AQNWB::SPEC::CORE::namespaceName "namespaceName" variable to define 
 *    the name of our namespace has two main advantages: 1) it ensure that the namespace name 
 *    is consistent, and 2) it ensures that we include the schema header file which ensures 
 *    that that the schema is registered with the 
 *    \ref AQNWB::SPEC::NamespaceRegistry "NamespaceRegistry" and cached in the file by 
 *    \ref AQNWB::NWB::NWBFile::initialize "NWBFile::initialize" when creating a new NWB file. 
 *
 * 4. In the corresponding source (`cpp`) file, initialize the static member to trigger the registration
 *    using the \ref REGISTER_SUBCLASS_IMPL macro:
 *    @code
 *    #include "MySubClass.h"
 *
 *    // Initialize the static member to trigger registration
 *    REGISTER_SUBCLASS_IMPL(MySubClass)
 *    @endcode
 *
 * 5. To define getter methods for lazy read access to datasets and attributes that belong to our type,
 *    we can use the \ref DEFINE_ATTRIBUTE_FIELD or \ref DEFINE_DATASET_FIELD macros. These 
 *    macros create standard methods for retrieving a
 *    \ref AQNWB::IO::ReadDataWrapper "ReadDataWrapper" for lazy reading for the field:
 *     @code
 *    DEFINE_ATTRIBUTE_FIELD(getDescription, std::string, "description", Description of the data)
 *    @endcode
 *    and in for datasets also a method for retrieving a \ref AQNWB::IO::BaseRecordingData "BaseRecordingData"
 *    wrapper used for recording data to a dataset.
 *    @code
 *    DEFINE_DATASET_FIELD(getData, recordData, float, "data", The main data)
 *    @endcode
 *    
 *
 * 6. Similarly, we use the \ref DEFINE_REGISTERED_FIELD macro to define getter methods for other 
 *    \ref AQNWB::NWB::RegisteredType "RegisteredType" objects that we own, such as a
 *     \ref AQNWB::NWB::ElectrodesTable "ElectrodesTable" that owns 
 *    predefined \ref AQNWB::NWB::VectorData "VectorData" columns:
 *    @code
 *    DEFINE_REGISTERED_FIELD(readGroupNameColumn, VectorData<std::string>, "group_name", "the name of the ElectrodeGroup")
 *    @endcode
 *
 * 7. When inheriting from the more specific  \ref AQNWB::NWB::Container "Container"
 *    or \ref AQNWB::NWB::Data "Data" types, then we will typically also need to implement an ``initialize`` 
 *    method, which is responsible for creating the relevant Groups, Datasets, and Attributes
 *    in the file for data write. Remember to also call the  ``initialize``  method of the
 *    parent class.
 *
 *
 * \note
<<<<<<< HEAD
 * \ref DEFINE_ATTRIBUTE_FIELD, \ref DEFINE_ATTRIBUTE_FIELD, \ref DEFINE_DATASET_FIELD, and 
=======
 * \ref DEFINE_ATTRIBUTE_FIELD, \ref DEFINE_DATASET_FIELD, and 
>>>>>>> 1af05294
 * \ref DEFINE_REGISTERED_FIELD create templated, non-virtual read 
 * functions. This means if we want to "redefine" a field in a child class by calling 
 * one of these macros again, then the function will be "hidden" instead of "override". 
 * This is important to remember when casting a pointer to a base type, as in this case 
 * the implementation from the base type will be used since the functions created 
 * by these macros are not virtual.
 *
 *
 * @subsection implement_registered_type_example Example: Implementing a New Type
 *
 * *MySubClass.hpp*
 * @code
 * #pragma once
 * #include "RegisteredType.hpp"
 * #include "spec/my_namespace.hpp"
 *
 * class MySubClass : public AQNWB::NWB::RegisteredType
 * {
 * protected:
 *     MySubClass(const std::string& path, std::shared_ptr<IO::BaseIO> io)
 *         : RegisteredType(path, io) {}
 * public:
 *     DEFINE_DATASET_FIELD(getData, recordData, float, "data", The main data)
 *
<<<<<<< HEAD
 *     REGISTER_SUBCLASS(MySubClass, RegisteredType, AQNWB::SPEC::MYNAMESPACE::namespaceName)
=======
 *     DEFINE_DATASET_FIELD(getData, recordData, float, "data", The main data)
 *
 *     REGISTER_SUBCLASS(MySubClass, AQNWB::SPEC::MYNAMESPACE::namespaceName)
>>>>>>> 1af05294
 * };
 * @endcode
 *
 * *MySubClass.cpp*
 * @code
 * #include "MySubClass.h"
 *
 * // Initialize the static member to trigger registration
 * REGISTER_SUBCLASS_IMPL(MySubClass)
 * @endcode
 *
 *
  * \warning
 * To ensure proper function on read, the name of the class should match the name of the
 * ``neurodata_type`` as defined in the schema. Similarly, "my-namespace" should match
 * the name of the namespace in the schema (e.g., "core", "hdmf-common"). In this way
 * we can look up the corresponding class for an object in a file based on the
 * ``neurodata_type`` and ``namespace`` attributes stored in the file.
 * A special version of the ``REGISTER_SUBCLASS`` macro, called ``REGISTER_SUBCLASS_WITH_TYPENAME``,
 * allows setting the typename explicitly as a third argument. This is for the **special case**
 * where the name of the class cannot be the same as the name of the type (e.g,. when implementing
 * a class that doesn't have an assigned type in the schema or a class that requires
 * template parameters that are not part of the type name). See \ref using_registered_subclass_with_typename
 * for details. 
 *
 * \subsection use_the_define_attribute_field_macro DEFINE_ATTRIBUTE_FIELD: Creating read methods for attributes
 *
 * The \ref DEFINE_ATTRIBUTE_FIELD macro takes the following main inputs:
 *
 *  * ``name``: The name of the function to generate.
 *  * ``default_type`` : The default data type to use. If not known, we can use ``std::any``.
 *	* ``fieldPath`` : Literal string with the relative path to the field within the schema of the
 *     respective neurodata_type. This is automatically being expanded at runtime to the full path.
 *  * ``description`` : Description of the field to include in the docstring for the docs
 *
 * All of these inputs are required. A typical example will look as follows:
 *
 * @code
 * DEFINE_ATTRIBUTE_FIELD(getDescription, std::string, "description", Description of the data)
 * @endcode
 *
 * The compiler will then expand this definition to create a new method
 * (here called ``getDescription``) that will return a  \ref AQNWB::IO::ReadDataWrapper "ReadDataWrapper"
 * for lazy reading for the field. The corresponding expanded function will look something like:
 *
 * @code
 * template<typename VTYPE = std::string>
 * inline std::unique_ptr<IO::ReadDataWrapper<AttributeField, VTYPE>> getDescription() const
 * {
 *     return std::make_unique<IO::ReadDataWrapper<AttributeField, VTYPE>>(
 *          m_io,
 *          AQNWB::mergePaths(m_path, fieldPath));
 * }
 * @endcode
 *
 * \subsection use_the_define_dataset_field_macro DEFINE_DATASET_FIELD: Creating read and write methods for datasets
 *
 * The \ref DEFINE_DATASET_FIELD macro takes the following main inputs:
 *
 *  * ``readName``: The name of the read function to generate.
 *  * ``writeName``: The name of the write function to generate.
 *  * ``default_type`` : The default data type to use. If not known, we can use ``std::any``.
 *	* ``fieldPath`` : Literal string with the relative path to the field within the schema of the
 *     respective neurodata_type. This is automatically being expanded at runtime to the full path.
 *  * ``description`` : Description of the field to include in the docstring for the docs
 *
 * All of these inputs are required. A typical example will look as follows:
 *
 * @code
 * DEFINE_DATASET_FIELD(getData, recordData, float, "data", The main data)
 * @endcode
 *
 * The compiler will then expand this definition to create a new method
 * (here called ``getData``) that will return a  \ref AQNWB::IO::ReadDataWrapper "ReadDataWrapper"
 * for lazy reading for the field. The corresponding expanded function will look something like:
 *
 * @code
 * template<typename VTYPE = float>
 * inline std::unique_ptr<IO::ReadDataWrapper<DatasetField, VTYPE>> getData() const
 * {
 *     return std::make_unique<IO::ReadDataWrapper<DatasetField, VTYPE>>(
 *          m_io,
 *          AQNWB::mergePaths(m_path, fieldPath));
 * }
 * @endcode
 *
 * See \ref read_page for an example of how to use such methods (e.g.,
 * \ref AQNWB::NWB::TimeSeries::readData "TimeSeries::readData" )
 * for reading data fields from a file.
 *
 * \subsection use_the_define_registered_field_macro DEFINE_REGISTERED_FIELD: Defining read methods for neurodata_type objects
 *
 * The \ref DEFINE_REGISTERED_FIELD macro works much like the \ref DEFINE_ATTRIBUTE_FIELD and \ref DEFINE_DATASET_FIELD macros but 
 * returns instances of specific subtypes of \ref AQNWB::NWB::RegisteredType "RegisteredType", 
 * rather than \ref AQNWB::IO::ReadDataWrapper "ReadDataWrapper". As such the main inputs for 
 * \ref DEFINE_REGISTERED_FIELD are as follows:
 *
 *  * ``name``: The name of the function to generate.
 *  * ``registeredType`` : The specific subclass of \ref AQNWB::NWB::RegisteredType "RegisteredType" to use 
 *	* ``fieldPath`` : Literal string with the relative path to the field within the schema of the
 *     respective neurodata_type. This is automatically being expanded at runtime to the full path.
 *  * ``description`` : Description of the field to include in the docstring for the docs
 *
 * All of these inputs are required. A typical example will look as follows:
 *
 * @code
 * DEFINE_REGISTERED_FIELD(getMyTable, DynamicTable, "my_table", My data table)
 * @endcode
 *
 * The compiler will then expand this definition to create a new read method, in this 
 * called ``getMyTable`` that returns a \ref AQNWB::NWB::DynamicTable "DynamicTable"
 * for reading "my_table". The corresponding expanded function will look something like:
 *
 * @code
 * template<typename RTYPE = DynamicTable> 
 * inline std::shared_ptr<RTYPE> getMyTable() const 
 * { 
 *   std::string objectPath = AQNWB::mergePaths(m_path, fieldPath); 
 *   if (m_io->objectExists(objectPath)) { 
 *     return RegisteredType::create<RTYPE>(objectPath, m_io); 
 *   } 
 *   return nullptr; 
 * }
 * @endcode
 *
 * \subsection use_the_define_referenced_registered_field_macro DEFINE_REFERENCED_REGISTERED_FIELD: Defining read methods for references to neurodata_type objects
 *
 * The \ref DEFINE_REFERENCED_REGISTERED_FIELD macro works exactly like the 
 * \ref DEFINE_REGISTERED_FIELD macro, but the underlying data is an attribute that 
 * stores a reference to an instances of a specific subtype of \ref AQNWB::NWB::RegisteredType "RegisteredType"
 * rather than the instance of the object directly. I.e., ``fieldPath`` here is the
 * relative path to the attribute that stores the reference, rather than the relative path
 * of the object itself. The generated read method then resolves the reference first and
 * then returns the instance of the object that is being referenced.
 *
 *
 * \section using_registered_subclass_with_typename How to implement a RegisteredType with a custom type name 
 *
 * In most cases, the name of our \ref AQNWB::NWB::RegisteredType "RegisteredType" class should be
 * the same as the `neurodata_type`. However, in some cases this may not be possible. 
 * In this case, we need to use \ref REGISTER_SUBCLASS_WITH_TYPENAME macro instead of 
 * \ref REGISTER_SUBCLASS. E.g. using
<<<<<<< HEAD
 * ``REGISTER_SUBCLASS_WITH_TYPENAME(ElectrodeTable, DynamicTable, "core", "DynamicTable")``, 
=======
 * ``REGISTER_SUBCLASS_WITH_TYPENAME(ElectrodesTable, "core", "DynamicTable")``, 
>>>>>>> 1af05294
 * the class will be registered in the registry,  under the ``core::ElectrodesTable`` key, 
 * but with "DynamicTable" as the typename value and the `ElectrodesTable.getTypeName` 
 * automatic override returning the indicated typename instead of the classname.
 * The main use cases for this are to implement:
 *
 * 1. Templated child classes of \ref AQNWB::NWB::RegisteredType "RegisteredType"
 *    where the template parameters required in C++ are not part  of the `neurodata_type` name in NWB. 
 *    An example is \ref AQNWB::NWB::VectorData "VectorData" which uses a template parameter to define the 
 *    data type of data that is manages. 
 * 2. A class for a modified type that does not have its  own `neurodata_type` 
 *    in the NWB schema. An example is `ElectrodesTable` in NWB <v2.9, which
 *    did not have an assigned `neurodata_type`, but was implemented as a regular
<<<<<<< HEAD
 *    `DynamicTable`. To allow us to define a class `ElectrodeTable` to help with writing the table
 *    we can then use ``REGISTER_SUBCLASS_WITH_TYPENAME(ElectrodeTable, DynamicTable, "core", "DynamicTable")``
 *    in the \ref AQNWB::NWB::ElectrodeTable "ElectrodeTable" class. This ensures that the `neurodata_type` attribute is set
 *   correctly to `DynamicTable` on write instead of `ElectrodeTable`. 
=======
 *    `DynamicTable`. To allow us to define a class `ElectrodesTable` to help with writing the table
 *    we can then use ``REGISTER_SUBCLASS_WITH_TYPENAME(ElectrodesTable, "core", "DynamicTable")``
 *    in the \ref AQNWB::NWB::ElectrodesTable "ElectrodesTable" class. This ensures that the `neurodata_type` attribute is set
 *   correctly to `DynamicTable` on write instead of `ElectrodesTable`. 
>>>>>>> 1af05294
 *
 * \subsection implement_templated_registered_type Templated RegisteredType Classes
 *
 * In some cases, we may want to use templated classes to handle data types in a type-safe 
 * way. AqNWB uses  templated neurodata_type classes for \ref AQNWB::NWB::VectorDataTyped "VectorDataTyped<DTYPE>" 
 * and \ref AQNWB::NWB::DataTyped "DataTyped<DTYPE>" as these classes manage a particular dataset. Using
 * this approach, we specify the data types to use with the class directly as part of 
 * \ref DEFINE_REGISTERED_FIELD macro so that the user doesn't need to manually specify the data type 
 * for read. To implement the use of templated classes for read, we can take two main approaches
 * by either \ref implement_templated_registered_type_two_class or \ref implement_templated_registered_type_single_class .
 * 
 * \subsubsection implement_templated_registered_type_two_class Using a base class and templated child class
 *
 * For the ``VectorData`` type (and ``Data`` type),  AqNWB implements the  \ref AQNWB::NWB::VectorData "VectorData" class, which 
 * exposes the data as ``std::any``  via the \ref AQNWB::NWB::VectorData::readData "VectorData::readData" 
 * method for read. To simplify read, \ref AQNWB::NWB::VectorDataTyped "VectorDataTyped<DTYPE>"
 * inherits from \ref AQNWB::NWB::VectorData "VectorData" but allows the data type to be fixed
 * at compile time via the class template, such that \ref AQNWB::NWB::VectorDataTyped "VectorDataTyped<DTYPE>::readData"
 * can expose the data with the type already set at compile time. 
 * 
 * Using this approach where we have a non-templated base class \ref AQNWB::NWB::VectorData "VectorData" 
 * with a templated child class \ref AQNWB::NWB::VectorDataTyped "VectorDataTyped<DTYPE>", only 
 * the base type \ref AQNWB::NWB::VectorData "VectorData" is being registered with the 
 * \ref AQNWB::NWB::RegisteredType "RegisteredType" registry via the \ref REGISTER_SUBCLASS_IMPL macro. 
 * This is because on read  \ref AQNWB::NWB::RegisteredType::create "RegisteredType::create" can only determine
 * the base type based on the ``namespace`` and ``neurodata_type`` attribute stored in the file. 
 *
 * However, even though \ref AQNWB::NWB::VectorDataTyped "VectorDataTyped<DTYPE>" is not being
 * added to the \ref AQNWB::NWB::RegisteredType "RegisteredType" registry, it does inherit from 
 * \ref AQNWB::NWB::VectorData "VectorData" and as such, a user may chose to use  
 * \ref AQNWB::NWB::VectorDataTyped "VectorDataTyped<DTYPE>" anywhere \ref AQNWB::NWB::VectorData "VectorData" 
 * is being used. In particular, by using \ref AQNWB::NWB::VectorDataTyped "VectorDataTyped<DTYPE>" as part of 
 * the \ref DEFINE_REGISTERED_FIELD macro, we can set the data type for read at compile time, simplifying read. 
 *
 *  \note
 *     Since the templacted  \ref AQNWB::NWB::VectorDataTyped "VectorDataTyped<DTYPE>" does not call
 *     \ref REGISTER_SUBCLASS we must manually declare: 1) `friend class AQNWB::NWB::RegisteredType;` 
 *     and 2) `using VectorData::VectorData;` (as protected) to make sure we have access to the 
 *     constructors and define `static std::shared_ptr<VectorDataTyped> create( const std::string& path, std::shared_ptr<AQNWB::IO::BaseIO> io) {  return RegisteredType::create<VectorDataTyped>(path, io); }`
 *     to make sure we have the factory method available.
 *
 *  \note
 *     The `std::unique_ptr<..>` template type is not covariant, i.e.,  `std::unique_ptr<DerivedClass>` does 
 *     not automatically convert to `std::unique_ptr<BaseClass>`.  I.e.,  while \ref AQNWB::NWB::VectorDataTyped "VectorDataTyped<DTYPE>" 
 *     can be used anywhere \ref AQNWB::NWB::VectorData "VectorData" is being used, when using `std::unique_ptr<..>`
 *     we cannot rely on the compiler to automatically upcast for us, but we will need to explicitly release
 *     and upcast `std::unique_ptr<VectorDataTyped<DTYPE>` if `std::unique_ptr<VectorData>` is required. Since 
 *     defining the `DTYPE` is primarily useful for read, we therefore typically use 
 *     \ref AQNWB::NWB::VectorDataTyped "VectorDataTyped<DTYPE>" on read while
 *     using \ref AQNWB::NWB::VectorData "VectorData" otherwise. 
 *
 *
 * \subsubsection implement_templated_registered_type_single_class Using a single templated class
 *
 * Alternatively to the above approach, where we have two classes  \ref AQNWB::NWB::VectorData "VectorData" 
 * and  \ref AQNWB::NWB::VectorDataTyped "VectorDataTyped<DTYPE>", we could also just use a single 
 * templated class ``VectorData<DTYPE>`` and then register only the generic version ``VectorData<std::any>``
 * with the type registry via the \ref REGISTER_SUBCLASS_IMPL macro. However, there are a few 
 * additional considerations to keep in mind with this approach, which is why in AqNWB we generally
 * recommend the above approach using two classes instead.
 *
 * 1. **Preparing for Registration**
 *    ```cpp
 *    REGISTER_SUBCLASS_WITH_TYPENAME(VectorData<DTYPE>, Data<DTYPE>, "hdmf-common", "VectorData")
 *    ```
 *    We use `VectorData<DTYPE>` with the template parameter because we want to prepare all possible
 *    instantiations (e.g., `VectorData<int>`, `VectorData<double>`, etc.) for registration
 *
 * 2. **Actual Registration**
 *    ```cpp
 *    template<> REGISTER_SUBCLASS_IMPL(VectorData<std::any>)
 *    ```
 *    This performs the actual registration in the type system. We only register the most generic type
 *    (`std::any`) because in the NWB file, we only store `namespace=hdmf-common` and `neurodata_type=VectorData`
 *    (i.e., the NWB file doesn't have the notion of templates) and the generic type serves as the
 *    default registration. Note, that we need to use ``template<>`` as this is a template specialization. 
 *    
 *    \note 
 *    In C++ the implementation of templated classes is not easily separate into ``.hpp`` and ``.cpp``
 *    files. However, the ``template<> REGISTER_SUBCLASS_IMPL(VectorData<std::any>)`` cannot be part 
 *    of the ``.hpp`` file where the class is being defined. Also, the compiler will only include the 
 *    call if the ``VectorData<std::any>`` is actually being instantiated. A simple instantiation
 *    of ``template class VectorData<std::any>;`` in the ``VectorData.cpp`` may not be sufficient 
 *    for this. As a work-around, the ``template<> REGISTER_SUBCLASS_IMPL(VectorData<std::any>)`` may need to 
 *    be placed in a different ``.cpp`` file that we know is going to be built (the need for this
 *    workaround is one reason why we recommend the two-class approach in AqNWB).  
 *
 * 3. **Template Instantiation**
 *    In `VectorData.cpp`:
 *    ```cpp
 *    template class VectorData<std::any>;
 *    template class VectorData<uint8_t>;
 *    template class VectorData<int16_t>;
 *    // ... other types ...
 *    ```
 *    This is an optimization that pre-instantiates all the types we expect to use and 
 *    makes these instantiations part of the AqNWB library. This allows users to use these 
 *    types directly and prevents the compiler from having to generate these as part of 
 *    the user's code build.
 *
 * \subsection limitations_registered_subclass_with_typename Limitations of REGISTER_SUBCLASS_WITH_TYPENAME
 *
 * The main limitaton of the  \ref REGISTER_SUBCLASS_WITH_TYPENAME approach is that on read, AqNWB 
 * will use the default class associated with the `neurodata_type`. E.g., in the case of 
 * the \ref AQNWB::NWB::ElectrodesTable "ElectrodesTable" class, by default the regular 
 * \ref AQNWB::NWB::DynamicTable "DynamicTable" class will be used since that is what 
 * the schema is indicating to use. Similarly, for \ref AQNWB::NWB::VectorData "VectorData" 
 * the default `VectorData<std::any>` will be used on read. To support reading using the
 * more specific types, we can use the \ref DEFINE_REGISTERED_FIELD macro to define
 * read methods that will return the approbriate type, e.g.:
 *
 * \code
 * DEFINE_REGISTERED_FIELD(readElectrodesTable,
 *                         ElectrodesTable,
 *                         ElectrodesTable::electrodeTablePath,
 *                         "table with the extracellular electrodes")
 * \endcode
 *
 * in \ref AQNWB::NWB::NWBFile "NWBFile" to read the \ref AQNWB::NWB::ElectrodesTable "ElectrodesTable",
 * or 
 *
 * \code
 * DEFINE_REGISTERED_FIELD(
 *     readGroupNameColumn,
 *     VectorData<std::string>,
 *     "group_name",
 *     "the name of the ElectrodeGroup this electrode is a part of")
 * \endcode
 *
 * in the \ref AQNWB::NWB::ElectrodesTable "ElectrodesTable" to read the `group_name` column
 * as `VectorData<std::string>` with the data type already specified as `std::string` at compile time.
 *
 * \section using_schematype_to_aqnwb Using the schematype_to_aqnwb.py Utility
 *
 * The `resources/utils/schematype_to_aqnwb.py` script, included in the 
 * [AqNWB source repository](https://github.com/NeurodataWithoutBorders/aqnwb),
 * is a simple utility designed to create skeleton C++ source files for integrating new 
 * neurodata_types with AqNWB. While the generated source files are only an outline and are not guaranteed to compile, 
 * they serve as a helpful starting point. Look for `TODO` comments in the generated files, indicating
 * items that need to be addressed. For example, the following command will generate template code
 * for AqNWB classes for all neurodata_types in the NWB schema:
 * 
 * @code
 * python resources/utils/schematype_to_aqnwb.py resources/spec/core/2.7.0/nwb.namespace.json test_output
 * @endcode
 *
 * To learn more about how to use the script and its parameters, you can view the help doc by running: 
 *
 * @code
 * python resources/utils/schematype_to_aqnwb.py --help
 * @endcode
 *
 * \note
 * The `schematype_to_aqnwb.py` uses `PyNWB` for parsing schema. Currently the script does not unload
 * namespaces loaded by default by `PyNWB`. I.e., if you see a warning of the form:
 * \code 
 * UserWarning: Ignoring cached namespace 'core' version 2.7.0 because version 2.8.0 is already loaded.
 * \endcode
 * it means that the script is actually using the namespace with the version already loaded by PyNWB rather
 * than the requested version. In practice, this is mainly relevant if you are generating classes for the
 * NWB `core` and `hdmf-common` namespaces.
 *
 * \section implement_registered_type_unit_tests Testing RegisteredTypes
 *
 * As with all code, it is good practice to create appropriate unit tests to validate
 * that our new class is functioning correctly. In the case of subclasses of 
 * \ref AQNWB::NWB::RegisteredType "RegisteredType" we should pay attention to:
 *
 * - Test that the registration is being executed correctly and the type has been registered 
 *   with the \ref AQNWB::NWB::RegisteredType "RegisteredType" type registry, e.g. via:
 *    \snippet tests/testVectorData.cpp example_test_vectordata_registration_snippet 
 * -  Test that \ref AQNWB::NWB::RegisteredType::create "RegisteredType::create" works
 *    as expected for reading our new type, e.g. via:
 *    \snippet tests/testVectorData.cpp example_test_vectordata_create_snippet
 * - Test that every read method created via the \ref DEFINE_ATTRIBUTE_FIELD, \ref DEFINE_DATASET_FIELD, 
 *   and \ref DEFINE_REGISTERED_FIELD  macros is working as expected, e.g. via: 
 *    \snippet tests/testVectorData.cpp example_test_vectordata_read_snippet
 * - Test that the `initialize` method is working as expected (if included).
 *    
 */<|MERGE_RESOLUTION|>--- conflicted
+++ resolved
@@ -106,11 +106,7 @@
  *
  *
  * \note
-<<<<<<< HEAD
  * \ref DEFINE_ATTRIBUTE_FIELD, \ref DEFINE_ATTRIBUTE_FIELD, \ref DEFINE_DATASET_FIELD, and 
-=======
- * \ref DEFINE_ATTRIBUTE_FIELD, \ref DEFINE_DATASET_FIELD, and 
->>>>>>> 1af05294
  * \ref DEFINE_REGISTERED_FIELD create templated, non-virtual read 
  * functions. This means if we want to "redefine" a field in a child class by calling 
  * one of these macros again, then the function will be "hidden" instead of "override". 
@@ -135,13 +131,7 @@
  * public:
  *     DEFINE_DATASET_FIELD(getData, recordData, float, "data", The main data)
  *
-<<<<<<< HEAD
  *     REGISTER_SUBCLASS(MySubClass, RegisteredType, AQNWB::SPEC::MYNAMESPACE::namespaceName)
-=======
- *     DEFINE_DATASET_FIELD(getData, recordData, float, "data", The main data)
- *
- *     REGISTER_SUBCLASS(MySubClass, AQNWB::SPEC::MYNAMESPACE::namespaceName)
->>>>>>> 1af05294
  * };
  * @endcode
  *
@@ -284,11 +274,7 @@
  * the same as the `neurodata_type`. However, in some cases this may not be possible. 
  * In this case, we need to use \ref REGISTER_SUBCLASS_WITH_TYPENAME macro instead of 
  * \ref REGISTER_SUBCLASS. E.g. using
-<<<<<<< HEAD
- * ``REGISTER_SUBCLASS_WITH_TYPENAME(ElectrodeTable, DynamicTable, "core", "DynamicTable")``, 
-=======
- * ``REGISTER_SUBCLASS_WITH_TYPENAME(ElectrodesTable, "core", "DynamicTable")``, 
->>>>>>> 1af05294
+ * ``REGISTER_SUBCLASS_WITH_TYPENAME(ElectrodesTable, DynamicTable, "core", "DynamicTable")``, 
  * the class will be registered in the registry,  under the ``core::ElectrodesTable`` key, 
  * but with "DynamicTable" as the typename value and the `ElectrodesTable.getTypeName` 
  * automatic override returning the indicated typename instead of the classname.
@@ -301,17 +287,10 @@
  * 2. A class for a modified type that does not have its  own `neurodata_type` 
  *    in the NWB schema. An example is `ElectrodesTable` in NWB <v2.9, which
  *    did not have an assigned `neurodata_type`, but was implemented as a regular
-<<<<<<< HEAD
- *    `DynamicTable`. To allow us to define a class `ElectrodeTable` to help with writing the table
- *    we can then use ``REGISTER_SUBCLASS_WITH_TYPENAME(ElectrodeTable, DynamicTable, "core", "DynamicTable")``
- *    in the \ref AQNWB::NWB::ElectrodeTable "ElectrodeTable" class. This ensures that the `neurodata_type` attribute is set
- *   correctly to `DynamicTable` on write instead of `ElectrodeTable`. 
-=======
  *    `DynamicTable`. To allow us to define a class `ElectrodesTable` to help with writing the table
- *    we can then use ``REGISTER_SUBCLASS_WITH_TYPENAME(ElectrodesTable, "core", "DynamicTable")``
+ *    we can then use ``REGISTER_SUBCLASS_WITH_TYPENAME(ElectrodesTable, DynamicTable, "core", "DynamicTable")``
  *    in the \ref AQNWB::NWB::ElectrodesTable "ElectrodesTable" class. This ensures that the `neurodata_type` attribute is set
  *   correctly to `DynamicTable` on write instead of `ElectrodesTable`. 
->>>>>>> 1af05294
  *
  * \subsection implement_templated_registered_type Templated RegisteredType Classes
  *
