--- conflicted
+++ resolved
@@ -379,8 +379,7 @@
  * in the \ref AQNWB::NWB::ElectrodeTable "ElectrodeTable" to read the `group_name` column
  * as `VectorData<std::string>` with the data type already specified as `std::string` at compile time.
  *
-<<<<<<< HEAD
- * @section using_schematype_to_aqnwb Using the schematype_to_aqnwb.py Utility
+ * \section using_schematype_to_aqnwb Using the schematype_to_aqnwb.py Utility
  *
  * The `resources/utils/schematype_to_aqnwb.py` script, included in the 
  * [AqNWB source repository](https://github.com/NeurodataWithoutBorders/aqnwb),
@@ -399,7 +398,7 @@
  * @code
  * python resources/utils/schematype_to_aqnwb.py --help
  * @endcode
-=======
+ *
  * \section implement_registered_type_unit_tests Testing RegisteredTypes
  *
  * As with all code, it is good practice to create appropriate unit tests to validate
@@ -417,5 +416,4 @@
  *    \snippet tests/testVectorData.cpp example_test_vectordata_read_snippet
  * - Test that the `initialize` method is working as expected (if included).
  *    
->>>>>>> 9c123e27
  */