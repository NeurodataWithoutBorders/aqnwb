--- conflicted
+++ resolved
@@ -30,14 +30,11 @@
  *    @code
  *    #include "spec/core.hpp"
  *    @endcode 
-<<<<<<< HEAD
  *    @note  
  *    If the neurodata_type you wish to integrate is not part of the NWB or HDMF namespaces that 
- *    ship with AqNWB, and  you have not yet integrate your extension namespace, then see
+ *    ship with AqNWB, and you have not yet integrated your extension namespace, then see
  *    \ref integrating_extensions_page for details on how to create your schema header file(s)
  *    to integrate your extension namespace with AqNWB first.   
-=======
->>>>>>> 2a907409
  *
  * 2. Define your subclass by inheriting from \ref AQNWB::NWB::RegisteredType "RegisteredType" (or
  *    one of its child classes). Ensure that your subclass implements a constructor with the arguments
