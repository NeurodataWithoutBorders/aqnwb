--- conflicted
+++ resolved
@@ -21,13 +21,8 @@
     strategy:
       fail-fast: false
       matrix:
-<<<<<<< HEAD
-        os: [macos-latest, ubuntu-latest]
-
-=======
         os: [macos-latest, ubuntu-latest, windows-latest]
     
->>>>>>> 264c8932
     runs-on: ${{ matrix.os }}
 
     steps:
