# Changelog 

All notable changes to this project will be documented in this file.

The format is based on [Keep a Changelog](https://keepachangelog.com/en/1.1.0/),
and this project adheres to [Semantic Versioning](https://semver.org/spec/v2.0.0.html).

## [Unreleased]

### Added
* Python Utility enhancements:
    * Added `aqnwb-utils` as a command-line utility to provide a common interface for aqnwb command line tools, e.g., `schematype_to_aqnwb.py` and `generate_spec_files.py`. (@oruebel, [#227](https://github.com/NeurodataWithoutBorders/aqnwb/pull/227))
    * Added inline script metadata (PEP 723) to Python utilities to enable direct execution with `uv run` without installation (@oruebel, [#229](https://github.com/NeurodataWithoutBorders/aqnwb/pull/229)
    * Added `pyproject.toml` for modern Python packaging support (@oruebel, [#229](https://github.com/NeurodataWithoutBorders/aqnwb/pull/229)
* Added `RegisteredType::DEFINE_UNNAMED_REGISTERED_FIELD` to simplify creation of read/write methods for RegisteredTypes that do not have a set name in the schema (@oruebel, [#231](https://github.com/NeurodataWithoutBorders/aqnwb/pull/231)

### Changed
* Updated Python utilities to use `uv` instead of `pip` for dependency management and updated docs and github workflows to use uv (@oruebel, [#227](https://github.com/NeurodataWithoutBorders/aqnwb/pull/227)
* Updated documentation to refer to the new `aqnwb-utils` command-line utility (@oruebel, [#227](https://github.com/NeurodataWithoutBorders/aqnwb/pull/227))
* Enhanced the `schematype_to_aqnwb` utility script:
    * Generated source files are now placed into a folder hierarchy based on the name of the namespace and schemafile of the neurodata_type (@oruebel, [#224](https://github.com/NeurodataWithoutBorders/aqnwb/pull/224))
    * Added functionality to optionally create a simple example app that instantiates all generated classes to help test that all generated classes can be compiled (@oruebel, [#225](https://github.com/NeurodataWithoutBorders/aqnwb/pull/225))
    * Updated generation of header files to ensure proper compilation, e.g.: i) identify and include the headers of all neurodata_types that are being used, ii) fix formatting of comments to avoid nested multi-line comments, iii) fixed issues with incomplete typenames  (@oruebel, [#225](https://github.com/NeurodataWithoutBorders/aqnwb/pull/225))
    * Added GitHub action testing that all sources files generated by the `schematype_to_aqnwb` utility for the nwb-schema and LabMetaDataExtension example can be compiled (@oruebel, [#225](https://github.com/NeurodataWithoutBorders/aqnwb/pull/225))
    * Updated the rendering of initialize methods to ensure inclusion of all owned parameters (including those in subgroups), add rendering of default values, and add rendering of suggested initialization code (@oruebel, [#230](https://github.com/NeurodataWithoutBorders/aqnwb/pull/230))
    * Updated rendering of read/record methods via DEFINE_FIELD macros  to ensure inclusion of all owned parameters (including those in subgroups), consistent with the updates to the initialize methods (@oruebel, [#230](https://github.com/NeurodataWithoutBorders/aqnwb/pull/230))
    * Refactored code to generated initialize methods to centralize logic and make the code more robust. E.g., created new `get_initialize_method_parameters` to compile parameter details in one place and split the  `render_initialize_method`  into two functions. (@oruebel, [#230](https://github.com/NeurodataWithoutBorders/aqnwb/pull/230))
    * Enhanced the new `get_initialize_method_parameters` method and rendering functions to correctly track the full path of objects (@oruebel, [#230](https://github.com/NeurodataWithoutBorders/aqnwb/pull/230))
<<<<<<< HEAD
    * Added support for rendering `DEFINE_REFERENCED_REGISTERED_FIELD` macros for attributes that are references (@oruebel, [#230](https://github.com/NeurodataWithoutBorders/aqnwb/pull/230))
    * Added support for `DEFINE_UNNAMED_REGISTERED_FIELD` macros for RegisteredTypes that are unnamed in the schema (@oruebel, [#231](https://github.com/NeurodataWithoutBorders/aqnwb/pull/231)
    * Simplify the required signature of the generated initialize methods by placing optional RegisteredType arguments in comment blocks as these are usually created afterward initialize by the user (@oruebel, [#231](https://github.com/NeurodataWithoutBorders/aqnwb/pull/231)
    * Added support for attributes/datasets with fixed values, which are now created only inside the generated initialize method but no longer setable as a parameter (@oruebel, [#231](https://github.com/NeurodataWithoutBorders/aqnwb/pull/231)
=======
    * Added support for rendering DEFINE_REFERENCED_REGISTERED_FIELD macros for attributes that are references (@oruebel, [#230](https://github.com/NeurodataWithoutBorders/aqnwb/pull/230))
    * Added rendering of virtual destructor in the header source (@oruebel, [#230](https://github.com/NeurodataWithoutBorders/aqnwb/pull/230))
    * Updated generated initialize methods to always return a Status (@oruebel, [#230](https://github.com/NeurodataWithoutBorders/aqnwb/pull/230))
    * Updated new `get_initialize_method_parameters` to ensure for neurodata_types that are Datasets that we include the dataset itself as a custom parameter that needs initialization (@oruebel, [#230](https://github.com/NeurodataWithoutBorders/aqnwb/pull/230))
>>>>>>> 4eaa0f72

## [0.1.0] - 2025-09-03

This release of AqNWB provides the initial C++ interface for reading and writing Neurodata Without Borders (NWB) files

### Added
* Initial implementation of NWB file creation and management with HDF5 backend
* Introduced Device, ElectrodeGroup, and DynamicTable classes for HDMF/NWB data types
* RecordingContainers for managing TimeSeries objects
* NWB data types for ecephys acquisition: ElectrodesTable, ElectricalSeries, and TimeSeries (@stephprince, [#161](https://github.com/NeurodataWithoutBorders/aqnwb/pull/161))
* NWB data type for annotation: AnnotationSeries (@stephprince, [#141](https://github.com/NeurodataWithoutBorders/aqnwb/pull/141))
* NWB data type for spike detection: SpikeEventSeries (@stephprince, [#92](https://github.com/NeurodataWithoutBorders/aqnwb/pull/92))
* BaseRecordingData management system for data acquisition (@oruebel, [#190](https://github.com/NeurodataWithoutBorders/aqnwb/pull/190))
* SWMR (Single Writer Multiple Readers) mode for concurrent file access (@stephprince, [#45](https://github.com/NeurodataWithoutBorders/aqnwb/pull/45))
* Namespace registry for extension management (@oruebel, [#181](https://github.com/NeurodataWithoutBorders/aqnwb/pull/181))
* Support for reading arbitrary RegisteredTypes, reference attributes and links (@oruebel, [#143](https://github.com/NeurodataWithoutBorders/aqnwb/pull/143), [#158](https://github.com/NeurodataWithoutBorders/aqnwb/pull/158))
* Multi-dimensional data blocks with std::variant support (@oruebel, [#177](https://github.com/NeurodataWithoutBorders/aqnwb/pull/177))
* HDF5 filters and compression for array datasets (@oruebel, [#163](https://github.com/NeurodataWithoutBorders/aqnwb/pull/163), [#165](https://github.com/NeurodataWithoutBorders/aqnwb/pull/165))
* Schema generation script from NWB specifications (@oruebel, [#199](https://github.com/NeurodataWithoutBorders/aqnwb/pull/199))
* Demo applications and extension implementation examples (@oruebel, [#171](https://github.com/NeurodataWithoutBorders/aqnwb/pull/171), [#183](https://github.com/NeurodataWithoutBorders/aqnwb/pull/183))
* NWB file validation using nwbinspector (@stephprince, [#122](https://github.com/NeurodataWithoutBorders/aqnwb/pull/122))
* Cross-platform CI/CD with GitHub Actions (Linux, macOS, Windows) (@stephprince, [#99](https://github.com/NeurodataWithoutBorders/aqnwb/pull/99))
* Code coverage reporting with codecov (@stephprince, [#120](https://github.com/NeurodataWithoutBorders/aqnwb/pull/120), [#135](https://github.com/NeurodataWithoutBorders/aqnwb/pull/135))
* Doxygen documentation with GitHub Pages deployment (@oruebel, [#74](https://github.com/NeurodataWithoutBorders/aqnwb/pull/74))

### Changed
* Refactored BaseRecordingData object management for acquisition (@oruebel, [#190](https://github.com/NeurodataWithoutBorders/aqnwb/pull/190))
* Updated ElectrodesTable type definitions (@oruebel, [#214](https://github.com/NeurodataWithoutBorders/aqnwb/pull/214))
* Restructured documentation with separate user and developer sections (@oruebel, [#159](https://github.com/NeurodataWithoutBorders/aqnwb/pull/159))

### Fixed
* ElectrodesTable reading for NWB <=2.8 compatibility (@oruebel, [#216](https://github.com/NeurodataWithoutBorders/aqnwb/pull/216))
* ElectricalSeries electrode dataset write functionality (@stephprince, [#156](https://github.com/NeurodataWithoutBorders/aqnwb/pull/156))
* Channel conversion axis attribute for ElectricalSeries (@oruebel, [#109](https://github.com/NeurodataWithoutBorders/aqnwb/pull/109))
* Memory management with smart pointers (@stephprince, [#42](https://github.com/NeurodataWithoutBorders/aqnwb/pull/42))
* Build warnings with Doxygen 1.14 (@oruebel, [#202](https://github.com/NeurodataWithoutBorders/aqnwb/pull/202))<|MERGE_RESOLUTION|>--- conflicted
+++ resolved
@@ -26,17 +26,14 @@
     * Updated rendering of read/record methods via DEFINE_FIELD macros  to ensure inclusion of all owned parameters (including those in subgroups), consistent with the updates to the initialize methods (@oruebel, [#230](https://github.com/NeurodataWithoutBorders/aqnwb/pull/230))
     * Refactored code to generated initialize methods to centralize logic and make the code more robust. E.g., created new `get_initialize_method_parameters` to compile parameter details in one place and split the  `render_initialize_method`  into two functions. (@oruebel, [#230](https://github.com/NeurodataWithoutBorders/aqnwb/pull/230))
     * Enhanced the new `get_initialize_method_parameters` method and rendering functions to correctly track the full path of objects (@oruebel, [#230](https://github.com/NeurodataWithoutBorders/aqnwb/pull/230))
-<<<<<<< HEAD
     * Added support for rendering `DEFINE_REFERENCED_REGISTERED_FIELD` macros for attributes that are references (@oruebel, [#230](https://github.com/NeurodataWithoutBorders/aqnwb/pull/230))
+    * Added rendering of virtual destructor in the header source (@oruebel, [#230](https://github.com/NeurodataWithoutBorders/aqnwb/pull/230))
+    * Updated generated initialize methods to always return a Status (@oruebel, [#230](https://github.com/NeurodataWithoutBorders/aqnwb/pull/230))
+    * Updated new `get_initialize_method_parameters` to ensure for neurodata_types that are Datasets that we include the dataset itself as a custom parameter that needs initialization (@oruebel, [#230](https://github.com/NeurodataWithoutBorders/aqnwb/pull/230))
     * Added support for `DEFINE_UNNAMED_REGISTERED_FIELD` macros for RegisteredTypes that are unnamed in the schema (@oruebel, [#231](https://github.com/NeurodataWithoutBorders/aqnwb/pull/231)
     * Simplify the required signature of the generated initialize methods by placing optional RegisteredType arguments in comment blocks as these are usually created afterward initialize by the user (@oruebel, [#231](https://github.com/NeurodataWithoutBorders/aqnwb/pull/231)
     * Added support for attributes/datasets with fixed values, which are now created only inside the generated initialize method but no longer setable as a parameter (@oruebel, [#231](https://github.com/NeurodataWithoutBorders/aqnwb/pull/231)
-=======
-    * Added support for rendering DEFINE_REFERENCED_REGISTERED_FIELD macros for attributes that are references (@oruebel, [#230](https://github.com/NeurodataWithoutBorders/aqnwb/pull/230))
-    * Added rendering of virtual destructor in the header source (@oruebel, [#230](https://github.com/NeurodataWithoutBorders/aqnwb/pull/230))
-    * Updated generated initialize methods to always return a Status (@oruebel, [#230](https://github.com/NeurodataWithoutBorders/aqnwb/pull/230))
-    * Updated new `get_initialize_method_parameters` to ensure for neurodata_types that are Datasets that we include the dataset itself as a custom parameter that needs initialization (@oruebel, [#230](https://github.com/NeurodataWithoutBorders/aqnwb/pull/230))
->>>>>>> 4eaa0f72
+
 
 ## [0.1.0] - 2025-09-03
 
