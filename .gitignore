--- conflicted
+++ resolved
@@ -20,9 +20,6 @@
 CMakeFiles/
 
 # locally install libraries 
-<<<<<<< HEAD
-libs/
-=======
 libs/
 
 # demo build
@@ -30,4 +27,3 @@
 demo/CMakeFiles/
 demo/cmake-build-*/
 demo/inspect_electrical_series/*.nwb
->>>>>>> 0e63e1d1
