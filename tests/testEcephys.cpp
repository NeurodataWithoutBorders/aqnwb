--- conflicted
+++ resolved
@@ -61,13 +61,8 @@
     elecGroup->initialize("description", "unknown", device);
 
     // setup electrode table, device, and electrode group
-<<<<<<< HEAD
-    auto elecTable = NWB::ElectrodeTable::create(io);
+    auto elecTable = NWB::ElectrodesTable::create(io);
     Status elecTableStatus = elecTable->initialize();
-=======
-    NWB::ElectrodesTable elecTable = NWB::ElectrodesTable(io);
-    Status elecTableStatus = elecTable.initialize();
->>>>>>> 1af05294
     REQUIRE(elecTableStatus == Status::Success);
     elecTable->addElectrodes(mockArrays[0]);
     elecTableStatus = elecTable->finalize();
@@ -133,13 +128,8 @@
     elecGroup->initialize("description", "unknown", device);
 
     // setup electrode table
-<<<<<<< HEAD
-    auto elecTable = NWB::ElectrodeTable::create(io);
+    auto elecTable = NWB::ElectrodesTable::create(io);
     Status elecTableStatus = elecTable->initialize();
-=======
-    NWB::ElectrodesTable elecTable = NWB::ElectrodesTable(io);
-    Status elecTableStatus = elecTable.initialize();
->>>>>>> 1af05294
     REQUIRE(elecTableStatus == Status::Success);
     elecTable->addElectrodes(mockArrays[0]);
     elecTableStatus = elecTable->finalize();
@@ -224,17 +214,10 @@
     elecGroup->initialize("description", "unknown", device);
 
     // setup electrode table
-<<<<<<< HEAD
-    auto elecTable = NWB::ElectrodeTable::create(io);
+    auto elecTable = NWB::ElectrodesTable::create(io);
     elecTable->initialize();
     elecTable->addElectrodes(mockArraysElectrodes[0]);
     elecTable->finalize();
-=======
-    NWB::ElectrodesTable elecTable = NWB::ElectrodesTable(io);
-    elecTable.initialize();
-    elecTable.addElectrodes(mockArraysElectrodes[0]);
-    elecTable.finalize();
->>>>>>> 1af05294
 
     // setup electrical series
     auto es = NWB::ElectricalSeries::create(dataPath, io);
@@ -309,13 +292,8 @@
     elecGroup->initialize("description", "unknown", device);
 
     // setup electrode table, device, and electrode group
-<<<<<<< HEAD
-    auto elecTable = NWB::ElectrodeTable::create(io);
+    auto elecTable = NWB::ElectrodesTable::create(io);
     Status elecTableStatus = elecTable->initialize();
-=======
-    NWB::ElectrodesTable elecTable = NWB::ElectrodesTable(io);
-    Status elecTableStatus = elecTable.initialize();
->>>>>>> 1af05294
     REQUIRE(elecTableStatus == Status::Success);
     elecTable->addElectrodes(mockArrays[0]);
     elecTableStatus = elecTable->finalize();
@@ -381,13 +359,8 @@
     elecGroup->initialize("description", "unknown", device);
 
     // setup electrode table, device, and electrode group
-<<<<<<< HEAD
-    auto elecTable = NWB::ElectrodeTable::create(io);
+    auto elecTable = NWB::ElectrodesTable::create(io);
     Status elecTableStatus = elecTable->initialize();
-=======
-    NWB::ElectrodesTable elecTable = NWB::ElectrodesTable(io);
-    Status elecTableStatus = elecTable.initialize();
->>>>>>> 1af05294
     REQUIRE(elecTableStatus == Status::Success);
     elecTable->addElectrodes(mockArrays[0]);
     elecTableStatus = elecTable->finalize();
