--- conflicted
+++ resolved
@@ -244,17 +244,11 @@
     REQUIRE(readElectrodesDescriptionValues
             == "the electrodes that generated this electrical series");
 
-    // TODO - add test for reading when references are supported in read
-<<<<<<< HEAD
+    // Read the references to the ElectrodeTable
     auto readElectrodesTable = readElectricalSeries->readElectrodesTable();
     REQUIRE(readElectrodesTable != nullptr);
     REQUIRE(readElectrodesTable->getPath()
             == AQNWB::NWB::ElectrodeTable::electrodeTablePath);
-=======
-    // auto readElectrodesTableWrapper =
-    // readElectricalSeries->readElectrodesTable(); auto
-    // readElectrodesTableValues = readElectrodesTableWrapper->values().data[0];
->>>>>>> 40fe1dc9
   }
 }
 
