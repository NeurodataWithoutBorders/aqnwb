--- conflicted
+++ resolved
@@ -23,7 +23,7 @@
 )
 
 # Ensure the aq-nwb_test target can include headers from the current directory
-target_include_directories(aq-nwb_test PRIVATE
+target_include_directories(aqnwb_test PRIVATE
     ${CMAKE_CURRENT_SOURCE_DIR}  # Include current directory
 )
 
@@ -32,12 +32,7 @@
     aqnwb::aqnwb
     Catch2::Catch2WithMain
 )
-<<<<<<< HEAD
 target_compile_features(aqnwb_test PRIVATE cxx_std_17)
-=======
-
-target_compile_features(aq-nwb_test PRIVATE cxx_std_17)
->>>>>>> 603c8edb
 
 catch_discover_tests(aqnwb_test)
 
@@ -54,7 +49,7 @@
 
 target_link_libraries(
     reader_executable PRIVATE
-    aq-nwb_lib
+    aqnwb_lib
 )
 
 target_compile_features(reader_executable PRIVATE cxx_std_17)
