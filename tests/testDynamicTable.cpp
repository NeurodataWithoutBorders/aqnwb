--- conflicted
+++ resolved
@@ -116,16 +116,10 @@
       SizeArray dataShape = {values.size()};
       SizeArray chunking = {values.size()};
       std::string columnPath = mergePaths(tablePath, "col1");
-<<<<<<< HEAD
-      auto columnDataset = io->createArrayDataSet(
-          BaseDataType::V_STR, dataShape, chunking, columnPath);
-      auto vectorData = std::make_unique<NWB::VectorData>(columnPath, io);
-=======
       IO::ArrayDataSetConfig config(BaseDataType::V_STR, dataShape, chunking);
       auto columnDataset = io->createArrayDataSet(config, columnPath);
       auto vectorData =
-          std::make_unique<NWB::VectorData<std::string>>(columnPath, io);
->>>>>>> 8f6ecbdd
+          std::make_unique<NWB::VectorData>(columnPath, io);
       vectorData->initialize(std::move(columnDataset), "Column 1");
       status = table.addColumn(vectorData, values);
       REQUIRE(status == Status::Success);
@@ -149,17 +143,11 @@
       SizeArray newDataShape = {newValues.size()};
       SizeArray newChunking = {newValues.size()};
       std::string columnPath2 = mergePaths(tablePath, "col2");
-<<<<<<< HEAD
-      auto newColumnDataset = io->createArrayDataSet(
-          BaseDataType::V_STR, newDataShape, newChunking, columnPath2);
-      auto newVectorData = std::make_unique<NWB::VectorData>(columnPath2, io);
-=======
       IO::ArrayDataSetConfig config(
           BaseDataType::V_STR, newDataShape, newChunking);
       auto newColumnDataset = io->createArrayDataSet(config, columnPath2);
       auto newVectorData =
-          std::make_unique<NWB::VectorData<std::string>>(columnPath2, io);
->>>>>>> 8f6ecbdd
+          std::make_unique<NWB::VectorData>(columnPath2, io);
       newVectorData->initialize(std::move(newColumnDataset), "Column 2");
       Status status = table.addColumn(newVectorData, newValues);
       REQUIRE(status == Status::Success);
