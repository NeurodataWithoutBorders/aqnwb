--- conflicted
+++ resolved
@@ -447,11 +447,7 @@
   REQUIRE(resultCreatePostStart == Status::Failure);
 
   // stop recording
-<<<<<<< HEAD
   io->stopRecording();
-=======
-  nwbfile.finalize();
->>>>>>> 1af05294
 }
 
 TEST_CASE("testAttributeAndDatasetFields", "[nwb]")
@@ -463,11 +459,7 @@
   std::shared_ptr<IO::HDF5::HDF5IO> io =
       std::make_shared<IO::HDF5::HDF5IO>(filename);
   io->open();
-<<<<<<< HEAD
-  auto nwbfile = NWB::NWBFile::create(io);
-=======
-  NWB::NWBFile nwbfile(io);
->>>>>>> 1af05294
+  auto nwbfile = NWB::NWBFile::create(io);
 
   // Generate a unique identifier for the file
   std::string identifier = generateUuid();
@@ -477,7 +469,6 @@
   std::string timestampsReferenceTime = AQNWB::getCurrentTime();
 
   // Initialize the file with our test values
-<<<<<<< HEAD
   Status initStatus = nwbfile->initialize(identifier,
                                           description,
                                           dataCollection,
@@ -488,7 +479,97 @@
 
   // Test reading attribute fields (DEFINE_ATTRIBUTE_FIELD)
   auto nwbVersionData = nwbfile->readNWBVersion();
-=======
+  REQUIRE(nwbVersionData->exists());
+  REQUIRE(nwbVersionData->getStorageObjectType()
+          == StorageObjectType::Attribute);
+  std::string nwbVersion = nwbVersionData->values().data[0];
+  REQUIRE(nwbVersion == AQNWB::SPEC::CORE::version);  // This should match the
+                                                      // current NWB version
+
+  // Test reading dataset fields (DEFINE_DATASET_FIELD)
+  auto identifierData = nwbfile->readIdentifier();
+  REQUIRE(identifierData->exists());
+  REQUIRE(identifierData->getStorageObjectType() == StorageObjectType::Dataset);
+  std::string readIdentifier = identifierData->values().data[0];
+  REQUIRE(readIdentifier == identifier);
+
+  auto sessionDescriptionData = nwbfile->readSessionDescription();
+  REQUIRE(sessionDescriptionData->exists());
+  REQUIRE(sessionDescriptionData->getStorageObjectType()
+          == StorageObjectType::Dataset);
+  std::string readDescription = sessionDescriptionData->values().data[0];
+  REQUIRE(readDescription == description);
+
+  auto sessionStartTimeData = nwbfile->readSessionStartTime();
+  REQUIRE(sessionStartTimeData->exists());
+  REQUIRE(sessionStartTimeData->getStorageObjectType()
+          == StorageObjectType::Dataset);
+  std::string readSessionStartTime = sessionStartTimeData->values().data[0];
+  REQUIRE(readSessionStartTime == sessionStartTime);
+
+  auto timestampsReferenceTimeData = nwbfile->readTimestampsReferenceTime();
+  REQUIRE(timestampsReferenceTimeData->exists());
+  REQUIRE(timestampsReferenceTimeData->getStorageObjectType()
+          == StorageObjectType::Dataset);
+  std::string readTimestampsReferenceTime =
+      timestampsReferenceTimeData->values().data[0];
+  REQUIRE(readTimestampsReferenceTime == timestampsReferenceTime);
+
+  auto fileCreateDateData = nwbfile->readFileCreateDate();
+  REQUIRE(fileCreateDateData->exists());
+  REQUIRE(fileCreateDateData->getStorageObjectType()
+          == StorageObjectType::Dataset);
+  REQUIRE(fileCreateDateData->values().data.size() > 0);
+
+  // Test record methods (from DEFINE_DATASET_FIELD)
+  // Start the recording for the file
+  Status resultStart = io->startRecording();
+  REQUIRE(resultStart == Status::Success);
+
+  // Test recordIdentifier method
+  auto identifierRecorder = nwbfile->recordIdentifier();
+  REQUIRE(identifierRecorder != nullptr);
+
+  // Test recordSessionDescription method
+  auto sessionDescriptionRecorder = nwbfile->recordSessionDescription();
+  REQUIRE(sessionDescriptionRecorder != nullptr);
+
+  // Test recordSessionStartTime method
+  auto sessionStartTimeRecorder = nwbfile->recordSessionStartTime();
+  REQUIRE(sessionStartTimeRecorder != nullptr);
+
+  // Test recordTimestampsReferenceTime method
+  auto timestampsReferenceTimeRecorder =
+      nwbfile->recordTimestampsReferenceTime();
+  REQUIRE(timestampsReferenceTimeRecorder != nullptr);
+
+  // Test recordFileCreateDate method
+  auto fileCreateDateRecorder = nwbfile->recordFileCreateDate();
+  REQUIRE(fileCreateDateRecorder != nullptr);
+
+  // Finalize the file and close the io
+  io->stopRecording();
+}
+
+TEST_CASE("testAttributeAndDatasetFields", "[nwb]")
+{
+  std::string filename =
+      getTestFilePath("testAttributeAndDatasetFieldsRead.nwb");
+
+  // Initialize nwbfile object and create base structure
+  std::shared_ptr<IO::HDF5::HDF5IO> io =
+      std::make_shared<IO::HDF5::HDF5IO>(filename);
+  io->open();
+  NWB::NWBFile nwbfile(io);
+
+  // Generate a unique identifier for the file
+  std::string identifier = generateUuid();
+  std::string description = "Test file for attribute and dataset fields";
+  std::string dataCollection = "Test data collection";
+  std::string sessionStartTime = AQNWB::getCurrentTime();
+  std::string timestampsReferenceTime = AQNWB::getCurrentTime();
+
+  // Initialize the file with our test values
   Status initStatus = nwbfile.initialize(identifier,
                                          description,
                                          dataCollection,
@@ -499,7 +580,6 @@
 
   // Test reading attribute fields (DEFINE_ATTRIBUTE_FIELD)
   auto nwbVersionData = nwbfile.readNWBVersion();
->>>>>>> 1af05294
   REQUIRE(nwbVersionData->exists());
   REQUIRE(nwbVersionData->getStorageObjectType()
           == StorageObjectType::Attribute);
@@ -508,43 +588,27 @@
                                                       // current NWB version
 
   // Test reading dataset fields (DEFINE_DATASET_FIELD)
-<<<<<<< HEAD
-  auto identifierData = nwbfile->readIdentifier();
-=======
   auto identifierData = nwbfile.readIdentifier();
->>>>>>> 1af05294
   REQUIRE(identifierData->exists());
   REQUIRE(identifierData->getStorageObjectType() == StorageObjectType::Dataset);
   std::string readIdentifier = identifierData->values().data[0];
   REQUIRE(readIdentifier == identifier);
 
-<<<<<<< HEAD
-  auto sessionDescriptionData = nwbfile->readSessionDescription();
-=======
   auto sessionDescriptionData = nwbfile.readSessionDescription();
->>>>>>> 1af05294
   REQUIRE(sessionDescriptionData->exists());
   REQUIRE(sessionDescriptionData->getStorageObjectType()
           == StorageObjectType::Dataset);
   std::string readDescription = sessionDescriptionData->values().data[0];
   REQUIRE(readDescription == description);
 
-<<<<<<< HEAD
-  auto sessionStartTimeData = nwbfile->readSessionStartTime();
-=======
   auto sessionStartTimeData = nwbfile.readSessionStartTime();
->>>>>>> 1af05294
   REQUIRE(sessionStartTimeData->exists());
   REQUIRE(sessionStartTimeData->getStorageObjectType()
           == StorageObjectType::Dataset);
   std::string readSessionStartTime = sessionStartTimeData->values().data[0];
   REQUIRE(readSessionStartTime == sessionStartTime);
 
-<<<<<<< HEAD
-  auto timestampsReferenceTimeData = nwbfile->readTimestampsReferenceTime();
-=======
   auto timestampsReferenceTimeData = nwbfile.readTimestampsReferenceTime();
->>>>>>> 1af05294
   REQUIRE(timestampsReferenceTimeData->exists());
   REQUIRE(timestampsReferenceTimeData->getStorageObjectType()
           == StorageObjectType::Dataset);
@@ -552,11 +616,7 @@
       timestampsReferenceTimeData->values().data[0];
   REQUIRE(readTimestampsReferenceTime == timestampsReferenceTime);
 
-<<<<<<< HEAD
-  auto fileCreateDateData = nwbfile->readFileCreateDate();
-=======
   auto fileCreateDateData = nwbfile.readFileCreateDate();
->>>>>>> 1af05294
   REQUIRE(fileCreateDateData->exists());
   REQUIRE(fileCreateDateData->getStorageObjectType()
           == StorageObjectType::Dataset);
@@ -568,17 +628,6 @@
   REQUIRE(resultStart == Status::Success);
 
   // Test recordIdentifier method
-<<<<<<< HEAD
-  auto identifierRecorder = nwbfile->recordIdentifier();
-  REQUIRE(identifierRecorder != nullptr);
-
-  // Test recordSessionDescription method
-  auto sessionDescriptionRecorder = nwbfile->recordSessionDescription();
-  REQUIRE(sessionDescriptionRecorder != nullptr);
-
-  // Test recordSessionStartTime method
-  auto sessionStartTimeRecorder = nwbfile->recordSessionStartTime();
-=======
   auto identifierRecorder = nwbfile.recordIdentifier();
   REQUIRE(identifierRecorder != nullptr);
 
@@ -588,22 +637,10 @@
 
   // Test recordSessionStartTime method
   auto sessionStartTimeRecorder = nwbfile.recordSessionStartTime();
->>>>>>> 1af05294
   REQUIRE(sessionStartTimeRecorder != nullptr);
 
   // Test recordTimestampsReferenceTime method
   auto timestampsReferenceTimeRecorder =
-<<<<<<< HEAD
-      nwbfile->recordTimestampsReferenceTime();
-  REQUIRE(timestampsReferenceTimeRecorder != nullptr);
-
-  // Test recordFileCreateDate method
-  auto fileCreateDateRecorder = nwbfile->recordFileCreateDate();
-  REQUIRE(fileCreateDateRecorder != nullptr);
-
-  // Finalize the file and close the io
-  io->stopRecording();
-=======
       nwbfile.recordTimestampsReferenceTime();
   REQUIRE(timestampsReferenceTimeRecorder != nullptr);
 
@@ -613,5 +650,4 @@
 
   // Finalize the file and close the io
   nwbfile.finalize();
->>>>>>> 1af05294
 }