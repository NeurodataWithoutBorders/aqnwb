#include <catch2/catch_test_macros.hpp>
#include <catch2/matchers/catch_matchers_all.hpp>

#include "Types.hpp"
#include "Utils.hpp"
#include "io/BaseIO.hpp"
#include "io/hdf5/HDF5RecordingData.hpp"
#include "nwb/RegisteredType.hpp"
#include "nwb/hdmf/table/VectorData.hpp"
#include "testUtils.hpp"

using namespace AQNWB;

TEST_CASE("VectorData", "[base]")
{
  // [example_test_vectordata_registration_snippet]
  SECTION("test VectorData is registered as a subclass of RegisteredType")
  {
    auto registry = AQNWB::NWB::RegisteredType::getRegistry();
    // check that hdfm-common::VectorData is in the registry
    REQUIRE(registry.find("hdmf-common::VectorData") != registry.end());
  }
  // [example_test_vectordata_registration_snippet]

  // Create a single file for all VectorData test sections
  std::string path = getTestFilePath("testVectorData.h5");
  std::shared_ptr<BaseIO> io = createIO("HDF5", path);
  io->open();

  SECTION("test VectorData write/read")
  {
    // Prepare test data
    SizeType numSamples = 10;
    std::string dataPath = "/vdata_basic";
    SizeArray dataShape = {numSamples};
    SizeArray chunking = {numSamples};
    SizeArray positionOffset = {0};
    BaseDataType dataType = BaseDataType::I32;
    std::vector<int> data = {1, 2, 3, 4, 5, 6, 7, 8, 9, 10};
    std::string description = "Test VectorData";

    // create BaseRecordingData to pass to VectorData.initialize
    IO::ArrayDataSetConfig config(dataType, dataShape, chunking);
    std::unique_ptr<BaseRecordingData> columnDataset =
        io->createArrayDataSet(config, dataPath);

    // setup VectorData object
    auto columnVectorData = NWB::VectorData(dataPath, io);
    columnVectorData.initialize(std::move(columnDataset), description);

    // Write data to file
    Status writeStatus = columnVectorData.m_dataset->writeDataBlock(
        dataShape, positionOffset, dataType, data.data());
    REQUIRE(writeStatus == Status::Success);
    io->flush();

    // Read all fields using the standard read methods
    // [example_test_vectordata_create_snippet]
    auto readDataUntyped = NWB::RegisteredType::create(dataPath, io);
    auto readVectorData =
        std::dynamic_pointer_cast<NWB::VectorData>(readDataUntyped);
    REQUIRE(readVectorData != nullptr);
    // [example_test_vectordata_create_snippet]

    // [example_test_vectordata_read_snippet]
    // Read the "namespace" attribute via the readNamespace field
    auto namespaceData = readVectorData->readNamespace();
    std::string namespaceStr = namespaceData->values().data[0];
    REQUIRE(namespaceStr == "hdmf-common");

    // Read the "neurodata_type" attribute via the readNeurodataType field
    auto neurodataTypeData = readVectorData->readNeurodataType();
    std::string neurodataTypeStr = neurodataTypeData->values().data[0];
    REQUIRE(neurodataTypeStr == "VectorData");

    // Read the "description" attribute via the readDescription field
    auto descriptionData = readVectorData->readDescription();
    std::string descriptionStr = descriptionData->values().data[0];
    REQUIRE(descriptionStr == description);
    // [example_test_vectordata_read_snippet]
  }

  io->close();
}

TEST_CASE("VectorDataTyped", "[base]")
{
  // Create a single file for all VectorDataTyped test sections
  std::string path = getTestFilePath("testVectorDataTyped.h5");
  std::shared_ptr<BaseIO> io = createIO("HDF5", path);
  io->open();

  SECTION("test VectorDataTyped with int")
  {
    // Prepare test data
    SizeType numSamples = 10;
    std::string dataPath = "/vdata_int";
    SizeArray dataShape = {numSamples};
    SizeArray chunking = {numSamples};
    SizeArray positionOffset = {0};
    BaseDataType dataType = BaseDataType::I32;
    std::vector<int> data = {1, 2, 3, 4, 5, 6, 7, 8, 9, 10};
    std::string description = "Test VectorDataTyped with int";

    // create BaseRecordingData to pass to VectorData.initialize
    IO::ArrayDataSetConfig config(dataType, dataShape, chunking);
    std::unique_ptr<BaseRecordingData> columnDataset =
        io->createArrayDataSet(config, dataPath);

    // setup VectorData object
    auto columnVectorData = NWB::VectorData(dataPath, io);
    columnVectorData.initialize(std::move(columnDataset), description);

    // Write data to file
    Status writeStatus = columnVectorData.m_dataset->writeDataBlock(
        dataShape, positionOffset, dataType, data.data());
    REQUIRE(writeStatus == Status::Success);
    io->flush();

    // Test using RegisteredType::create
    auto readDataUntyped = NWB::RegisteredType::create(dataPath, io);
    auto readVectorData =
        std::dynamic_pointer_cast<NWB::VectorData>(readDataUntyped);
    REQUIRE(readVectorData != nullptr);
    auto readVectorDataTyped =
        std::make_shared<NWB::VectorDataTyped<int>>(dataPath, io);
    REQUIRE(readVectorDataTyped != nullptr);

    // Read the "namespace" attribute via the readNamespace field
    auto namespaceData = readVectorDataTyped->readNamespace();
    std::string namespaceStr = namespaceData->values().data[0];
    REQUIRE(namespaceStr == "hdmf-common");

    // Read the "neurodata_type" attribute via the readNeurodataType field
    auto neurodataTypeData = readVectorDataTyped->readNeurodataType();
    std::string neurodataTypeStr = neurodataTypeData->values().data[0];
    REQUIRE(neurodataTypeStr == "VectorData");

    // Read the "description" attribute via the readDescription field
    auto descriptionData = readVectorDataTyped->readDescription();
    std::string descriptionStr = descriptionData->values().data[0];
    REQUIRE(descriptionStr == description);

    // Read the data
    auto dataData = readVectorDataTyped->readData();
    auto dataBlockInt = dataData->values();
    REQUIRE(dataBlockInt.data == data);

    // Test fromVectorData conversion
    auto baseVectorData = NWB::VectorData(dataPath, io);
    auto convertedVectorDataTyped =
        NWB::VectorDataTyped<int>::fromVectorData(baseVectorData);
    REQUIRE(convertedVectorDataTyped != nullptr);

    // Read the "namespace" attribute via the readNamespace field
    namespaceData = convertedVectorDataTyped->readNamespace();
    namespaceStr = namespaceData->values().data[0];
    REQUIRE(namespaceStr == "hdmf-common");

    // Read the "neurodata_type" attribute via the readNeurodataType field
    neurodataTypeData = convertedVectorDataTyped->readNeurodataType();
    neurodataTypeStr = neurodataTypeData->values().data[0];
    REQUIRE(neurodataTypeStr == "VectorData");

    // Read the "description" attribute via the readDescription field
    descriptionData = convertedVectorDataTyped->readDescription();
    descriptionStr = descriptionData->values().data[0];
    REQUIRE(descriptionStr == description);

    // Read the data
    auto convertedData = convertedVectorDataTyped->readData();
    auto convertedBlockInt = convertedData->values();
    REQUIRE(convertedBlockInt.data == data);
  }

  SECTION("test VectorDataTyped with double")
  {
    // Prepare test data
    SizeType numSamples = 10;
    std::string dataPath = "/vdata_double";
    SizeArray dataShape = {numSamples};
    SizeArray chunking = {numSamples};
    SizeArray positionOffset = {0};
    BaseDataType dataType = BaseDataType::F64;
    std::vector<double> data = {
        1.1, 2.2, 3.3, 4.4, 5.5, 6.6, 7.7, 8.8, 9.9, 10.1};
    std::string description = "Test VectorDataTyped with double";

    // create BaseRecordingData to pass to VectorData.initialize
    IO::ArrayDataSetConfig config(dataType, dataShape, chunking);
    std::unique_ptr<BaseRecordingData> columnDataset =
        io->createArrayDataSet(config, dataPath);

    // setup VectorData object
    auto columnVectorData = NWB::VectorData(dataPath, io);
    columnVectorData.initialize(std::move(columnDataset), description);

    // Write data to file
    Status writeStatus = columnVectorData.m_dataset->writeDataBlock(
        dataShape, positionOffset, dataType, data.data());
    REQUIRE(writeStatus == Status::Success);
    io->flush();

    // Test using RegisteredType::create
    auto readDataUntyped = NWB::RegisteredType::create(dataPath, io);
    auto readVectorData =
        std::dynamic_pointer_cast<NWB::VectorData>(readDataUntyped);
    REQUIRE(readVectorData != nullptr);
    auto readVectorDataTyped =
        std::make_shared<NWB::VectorDataTyped<double>>(dataPath, io);
    REQUIRE(readVectorDataTyped != nullptr);

    // Read the "namespace" attribute via the readNamespace field
    auto namespaceData = readVectorDataTyped->readNamespace();
    std::string namespaceStr = namespaceData->values().data[0];
    REQUIRE(namespaceStr == "hdmf-common");

    // Read the "neurodata_type" attribute via the readNeurodataType field
    auto neurodataTypeData = readVectorDataTyped->readNeurodataType();
    std::string neurodataTypeStr = neurodataTypeData->values().data[0];
    REQUIRE(neurodataTypeStr == "VectorData");

    // Read the "description" attribute via the readDescription field
    auto descriptionData = readVectorDataTyped->readDescription();
    std::string descriptionStr = descriptionData->values().data[0];
    REQUIRE(descriptionStr == description);

    // Read the data
    auto dataData = readVectorDataTyped->readData();
    auto dataBlockDouble = dataData->values();
    REQUIRE(dataBlockDouble.data == data);

    // Test fromVectorData conversion
    auto baseVectorData = NWB::VectorData(dataPath, io);
    auto convertedVectorDataTyped =
        NWB::VectorDataTyped<double>::fromVectorData(baseVectorData);
    REQUIRE(convertedVectorDataTyped != nullptr);

    // Read the "namespace" attribute via the readNamespace field
    namespaceData = convertedVectorDataTyped->readNamespace();
    namespaceStr = namespaceData->values().data[0];
    REQUIRE(namespaceStr == "hdmf-common");

    // Read the "neurodata_type" attribute via the readNeurodataType field
    neurodataTypeData = convertedVectorDataTyped->readNeurodataType();
    neurodataTypeStr = neurodataTypeData->values().data[0];
    REQUIRE(neurodataTypeStr == "VectorData");

    // Read the "description" attribute via the readDescription field
    descriptionData = convertedVectorDataTyped->readDescription();
    descriptionStr = descriptionData->values().data[0];
    REQUIRE(descriptionStr == description);

    // Read the data
    auto convertedData = convertedVectorDataTyped->readData();
    auto convertedBlockDouble = convertedData->values();
    REQUIRE(convertedBlockDouble.data == data);
  }

  SECTION("test VectorDataTyped with string")
  {
    // Prepare test data
    SizeType numSamples = 10;
    std::string dataPath = "/vdata_string";
    SizeArray dataShape = {numSamples};
    SizeArray chunking = {numSamples};
    SizeArray positionOffset = {0};
    BaseDataType dataType = BaseDataType::V_STR;
    std::vector<std::string> data = {"one",
                                     "two",
                                     "three",
                                     "four",
                                     "five",
                                     "six",
                                     "seven",
                                     "eight",
                                     "nine",
                                     "ten"};
    std::string description = "Test VectorDataTyped with string";

    // create BaseRecordingData to pass to VectorData.initialize
    IO::ArrayDataSetConfig config(dataType, dataShape, chunking);
    std::unique_ptr<BaseRecordingData> columnDataset =
        io->createArrayDataSet(config, dataPath);

    // setup VectorData object
    auto columnVectorData = NWB::VectorData(dataPath, io);
    columnVectorData.initialize(std::move(columnDataset), description);

    // Write data to file
    Status writeStatus = columnVectorData.m_dataset->writeDataBlock(
        dataShape, positionOffset, dataType, data);
    REQUIRE(writeStatus == Status::Success);
    io->flush();

    // Test using RegisteredType::create
    auto readDataUntyped = NWB::RegisteredType::create(dataPath, io);
    auto readVectorData =
        std::dynamic_pointer_cast<NWB::VectorData>(readDataUntyped);
    REQUIRE(readVectorData != nullptr);
    auto readVectorDataTyped =
        std::make_shared<NWB::VectorDataTyped<std::string>>(dataPath, io);
    REQUIRE(readVectorDataTyped != nullptr);

    // Read the "namespace" attribute via the readNamespace field
    auto namespaceData = readVectorDataTyped->readNamespace();
    std::string namespaceStr = namespaceData->values().data[0];
    REQUIRE(namespaceStr == "hdmf-common");

    // Read the "neurodata_type" attribute via the readNeurodataType field
    auto neurodataTypeData = readVectorDataTyped->readNeurodataType();
    std::string neurodataTypeStr = neurodataTypeData->values().data[0];
    REQUIRE(neurodataTypeStr == "VectorData");

    // Read the "description" attribute via the readDescription field
    auto descriptionData = readVectorDataTyped->readDescription();
    std::string descriptionStr = descriptionData->values().data[0];
    REQUIRE(descriptionStr == description);

    // Read the data
    auto dataData = readVectorDataTyped->readData();
    auto dataBlockString = dataData->values();
    REQUIRE(dataBlockString.data == data);

    // Test fromVectorData conversion
    auto baseVectorData = NWB::VectorData(dataPath, io);
    auto convertedVectorDataTyped =
        NWB::VectorDataTyped<std::string>::fromVectorData(baseVectorData);
    REQUIRE(convertedVectorDataTyped != nullptr);

    // Read the "namespace" attribute via the readNamespace field
    namespaceData = convertedVectorDataTyped->readNamespace();
    namespaceStr = namespaceData->values().data[0];
    REQUIRE(namespaceStr == "hdmf-common");

    // Read the "neurodata_type" attribute via the readNeurodataType field
    neurodataTypeData = convertedVectorDataTyped->readNeurodataType();
    neurodataTypeStr = neurodataTypeData->values().data[0];
    REQUIRE(neurodataTypeStr == "VectorData");

    // Read the "description" attribute via the readDescription field
    descriptionData = convertedVectorDataTyped->readDescription();
    descriptionStr = descriptionData->values().data[0];
    REQUIRE(descriptionStr == description);

    // Read the data
    auto convertedData = convertedVectorDataTyped->readData();
    auto convertedBlockString = convertedData->values();
    REQUIRE(convertedBlockString.data == data);
  }

<<<<<<< HEAD
  io->close();
=======
  SECTION("test VectorData.findOwnedTypes")
  {
    // Prepare test data
    SizeType numSamples = 10;
    std::string dataPath = "/vdata";
    SizeArray dataShape = {numSamples};
    SizeArray chunking = {numSamples};
    SizeArray positionOffset = {0};
    BaseDataType dataType = BaseDataType::I32;
    std::vector<int> data = {1, 2, 3, 4, 5, 6, 7, 8, 9, 10};
    std::string description = "Test VectorData<int>";
    std::string path =
        getTestFilePath("testVectorDataFindOwnedRegisteredTypes.h5");

    // Create the HDF5 file to write to
    std::shared_ptr<BaseIO> io = createIO("HDF5", path);
    io->open();

    // create BaseRecordingData to pass to VectorData.initialize
    IO::ArrayDataSetConfig config(dataType, dataShape, chunking);
    std::unique_ptr<BaseRecordingData> columnDataset =
        io->createArrayDataSet(config, dataPath);

    // setup VectorData object
    NWB::VectorData<int> columnVectorData = NWB::VectorData<int>(dataPath, io);
    columnVectorData.initialize(std::move(columnDataset), description);

    // Write data to file
    Status writeStatus = columnVectorData.m_dataset->writeDataBlock(
        dataShape, positionOffset, dataType, data.data());
    REQUIRE(writeStatus == Status::Success);
    io->flush();

    // Find all typed objects that are owned by this object
    auto types = columnVectorData.findOwnedTypes();
    REQUIRE(types.size() == 0);

    io->close();
  }
>>>>>>> 58f32a5f
}<|MERGE_RESOLUTION|>--- conflicted
+++ resolved
@@ -22,13 +22,13 @@
   }
   // [example_test_vectordata_registration_snippet]
 
-  // Create a single file for all VectorData test sections
-  std::string path = getTestFilePath("testVectorData.h5");
-  std::shared_ptr<BaseIO> io = createIO("HDF5", path);
-  io->open();
-
   SECTION("test VectorData write/read")
   {
+    // Create a single file for all VectorData test sections
+    std::string path = getTestFilePath("testVectorData.h5");
+    std::shared_ptr<BaseIO> io = createIO("HDF5", path);
+    io->open();
+    
     // Prepare test data
     SizeType numSamples = 10;
     std::string dataPath = "/vdata_basic";
@@ -78,10 +78,52 @@
     std::string descriptionStr = descriptionData->values().data[0];
     REQUIRE(descriptionStr == description);
     // [example_test_vectordata_read_snippet]
-  }
-
-  io->close();
-}
+    
+    // close the I/O
+    io->close();
+  }
+
+  SECTION("test VectorData.findOwnedTypes")
+  {
+    // Prepare test data
+    SizeType numSamples = 10;
+    std::string dataPath = "/vdata";
+    SizeArray dataShape = {numSamples};
+    SizeArray chunking = {numSamples};
+    SizeArray positionOffset = {0};
+    BaseDataType dataType = BaseDataType::I32;
+    std::vector<int> data = {1, 2, 3, 4, 5, 6, 7, 8, 9, 10};
+    std::string description = "Test VectorData<int>";
+    std::string path =
+        getTestFilePath("testVectorDataFindOwnedRegisteredTypes.h5");
+
+    // Create the HDF5 file to write to
+    std::shared_ptr<BaseIO> io = createIO("HDF5", path);
+    io->open();
+
+    // create BaseRecordingData to pass to VectorData.initialize
+    IO::ArrayDataSetConfig config(dataType, dataShape, chunking);
+    std::unique_ptr<BaseRecordingData> columnDataset =
+        io->createArrayDataSet(config, dataPath);
+
+    // setup VectorData object
+    auto columnVectorData = NWB::VectorData(dataPath, io);
+    columnVectorData.initialize(std::move(columnDataset), description);
+
+    // Write data to file
+    Status writeStatus = columnVectorData.m_dataset->writeDataBlock(
+        dataShape, positionOffset, dataType, data.data());
+    REQUIRE(writeStatus == Status::Success);
+    io->flush();
+
+    // Find all typed objects that are owned by this object
+    auto types = columnVectorData.findOwnedTypes();
+    REQUIRE(types.size() == 0);
+
+    io->close();
+  }
+} // TEST_CASE("VectorData", "[base]")
+
 
 TEST_CASE("VectorDataTyped", "[base]")
 {
@@ -348,48 +390,5 @@
     auto convertedBlockString = convertedData->values();
     REQUIRE(convertedBlockString.data == data);
   }
-
-<<<<<<< HEAD
   io->close();
-=======
-  SECTION("test VectorData.findOwnedTypes")
-  {
-    // Prepare test data
-    SizeType numSamples = 10;
-    std::string dataPath = "/vdata";
-    SizeArray dataShape = {numSamples};
-    SizeArray chunking = {numSamples};
-    SizeArray positionOffset = {0};
-    BaseDataType dataType = BaseDataType::I32;
-    std::vector<int> data = {1, 2, 3, 4, 5, 6, 7, 8, 9, 10};
-    std::string description = "Test VectorData<int>";
-    std::string path =
-        getTestFilePath("testVectorDataFindOwnedRegisteredTypes.h5");
-
-    // Create the HDF5 file to write to
-    std::shared_ptr<BaseIO> io = createIO("HDF5", path);
-    io->open();
-
-    // create BaseRecordingData to pass to VectorData.initialize
-    IO::ArrayDataSetConfig config(dataType, dataShape, chunking);
-    std::unique_ptr<BaseRecordingData> columnDataset =
-        io->createArrayDataSet(config, dataPath);
-
-    // setup VectorData object
-    NWB::VectorData<int> columnVectorData = NWB::VectorData<int>(dataPath, io);
-    columnVectorData.initialize(std::move(columnDataset), description);
-
-    // Write data to file
-    Status writeStatus = columnVectorData.m_dataset->writeDataBlock(
-        dataShape, positionOffset, dataType, data.data());
-    REQUIRE(writeStatus == Status::Success);
-    io->flush();
-
-    // Find all typed objects that are owned by this object
-    auto types = columnVectorData.findOwnedTypes();
-    REQUIRE(types.size() == 0);
-
-    io->close();
-  }
->>>>>>> 58f32a5f
-}+} // TEST_CASE("VectorDataTyped", "[base]")