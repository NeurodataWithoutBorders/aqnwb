#include <catch2/catch_test_macros.hpp>

#include "Channel.hpp"
#include "Types.hpp"
#include "io/BaseIO.hpp"
#include "io/hdf5/HDF5IO.hpp"
#include "io/hdf5/HDF5RecordingData.hpp"
#include "nwb/file/ElectrodesTable.hpp"
#include "nwb/hdmf/table/ElementIdentifiers.hpp"
#include "testUtils.hpp"

using namespace AQNWB;

TEST_CASE("ElectrodesTable", "[ecephys]")
{
  SECTION("test ElectrodesTable is registered as a subclass of RegisteredType")
  {
    auto registry = AQNWB::NWB::RegisteredType::getRegistry();
    REQUIRE(registry.find("core::ElectrodesTable") != registry.end());
  }

  SECTION("test initialization and read")
  {
    std::string filename = getTestFilePath("electrodeTable.h5");
    std::shared_ptr<BaseIO> io = std::make_unique<IO::HDF5::HDF5IO>(filename);
    io->open();
    io->createGroup("/general");
    io->createGroup("/general/extracellular_ephys");
    io->createGroup("/general/extracellular_ephys/array0");

    std::vector<SizeType> channelIDs = {0, 1, 2};
    std::vector<Channel> channels = {
        Channel("ch0", "array0", 0, channelIDs[0], 0),
        Channel("ch1", "array0", 0, channelIDs[1], 1),
        Channel("ch2", "array0", 0, channelIDs[2], 2),
    };

<<<<<<< HEAD
    auto electrodeTable = NWB::ElectrodeTable::create(io);
    electrodeTable->initialize();
    electrodeTable->addElectrodes(channels);
    electrodeTable
        ->finalize();  // Finalize the table so we can read the column names
=======
    NWB::ElectrodesTable electrodeTable(io);
    electrodeTable.initialize();
    electrodeTable.addElectrodes(channels);
    electrodeTable.finalize();
>>>>>>> 1af05294

    // Confirm that the column names are created correctly
    auto readColNames = electrodeTable->readColNames()->values().data;
    std::vector<std::string> expectedColNames = {
        "location", "group", "group_name"};
    REQUIRE(readColNames == expectedColNames);

    // Check if id datasets are created correctly
    SizeType numChannels = 3;
    std::shared_ptr<BaseRecordingData> id_data =
<<<<<<< HEAD
        io->getDataSet(NWB::ElectrodeTable::electrodeTablePath + "/id");
=======
        io->getDataSet(NWB::ElectrodesTable::electrodeTablePath + "/id");
>>>>>>> 1af05294
    std::shared_ptr<IO::HDF5::HDF5RecordingData> idDataset =
        std::dynamic_pointer_cast<IO::HDF5::HDF5RecordingData>(id_data);
    int* buffer = new int[numChannels];
    readH5DataBlock(idDataset->getDataSet(), BaseDataType::I32, buffer);
    std::vector<SizeType> read_channels(buffer, buffer + numChannels);
    delete[] buffer;
    REQUIRE(channelIDs == read_channels);

    // Test reading the location data
    auto readLocation = electrodeTable->readLocationColumn();
    REQUIRE(readLocation != nullptr);
    auto readLocationData = readLocation->readData();
    auto readLocationValues = readLocationData->values().data;
    REQUIRE(readLocationValues.size() == 3);
    std::vector<std::string> expectedLocations = {
        "unknown", "unknown", "unknown"};
    REQUIRE(readLocationValues == expectedLocations);

    // Test reading the groupName data
    auto readGroupName = electrodeTable->readGroupNameColumn();
    REQUIRE(readGroupName != nullptr);
    auto readGroupNameData = readGroupName->readData();
    auto readGroupNameValues = readGroupNameData->values().data;
    REQUIRE(readGroupNameValues.size() == 3);
    std::vector<std::string> expectedGroupNames = {
        "array0", "array0", "array0"};
    REQUIRE(readGroupNameValues == expectedGroupNames);

    // Test reading the id column
    std::shared_ptr<NWB::ElementIdentifiers> readId =
        electrodeTable->readIdColumn();
    REQUIRE(readId != nullptr);
    auto readIdData = readId->readData();
    auto readIdValues = readIdData->values().data;
    REQUIRE(readIdValues.size() == 3);
    std::vector<int> expectedIdValues = {0, 1, 2};
    REQUIRE(readIdValues == expectedIdValues);

    // Test reading columns via the generic readColumn method
    auto readGroupName2 = electrodeTable->readColumn<std::string>("group_name");
    REQUIRE(readGroupName2 != nullptr);
    auto readGroupNameData2 = readGroupName2->readData();
    auto readGroupNameValues2 = readGroupNameData2->values().data;
    REQUIRE(readGroupNameValues.size() == 3);
    REQUIRE(readGroupNameValues == expectedGroupNames);

    // Test reading id column via the generic readColumn method as VectorData
    std::shared_ptr<NWB::VectorDataTyped<int>> readId2 =
        electrodeTable->readColumn<int>("id");
    REQUIRE(readId2 != nullptr);
    auto readIdData2 = readId2->readData();
    auto readIdValues2 = readIdData2->values().data;
    REQUIRE(readIdValues.size() == 3);
    REQUIRE(readIdValues == expectedIdValues);
  }

  SECTION("test initialization with empty channels")
  {
    std::vector<Channel> channels = {};

    std::string filename = getTestFilePath("electrodeTableNoData.h5");
    std::shared_ptr<BaseIO> io = std::make_unique<IO::HDF5::HDF5IO>(filename);
    io->open();
    io->createGroup("/general");
    io->createGroup("/general/extracellular_ephys");
<<<<<<< HEAD
    auto electrodeTable = NWB::ElectrodeTable::create(io);
    electrodeTable->initialize();
=======
    NWB::ElectrodesTable electrodeTable(io);
    electrodeTable.initialize();
>>>>>>> 1af05294
  }

  SECTION("test table creation with multiple arrays")
  {
    // TODO
  }
}<|MERGE_RESOLUTION|>--- conflicted
+++ resolved
@@ -35,18 +35,11 @@
         Channel("ch2", "array0", 0, channelIDs[2], 2),
     };
 
-<<<<<<< HEAD
-    auto electrodeTable = NWB::ElectrodeTable::create(io);
+    auto electrodeTable = NWB::ElectrodesTable::create(io);
     electrodeTable->initialize();
     electrodeTable->addElectrodes(channels);
     electrodeTable
         ->finalize();  // Finalize the table so we can read the column names
-=======
-    NWB::ElectrodesTable electrodeTable(io);
-    electrodeTable.initialize();
-    electrodeTable.addElectrodes(channels);
-    electrodeTable.finalize();
->>>>>>> 1af05294
 
     // Confirm that the column names are created correctly
     auto readColNames = electrodeTable->readColNames()->values().data;
@@ -57,11 +50,7 @@
     // Check if id datasets are created correctly
     SizeType numChannels = 3;
     std::shared_ptr<BaseRecordingData> id_data =
-<<<<<<< HEAD
-        io->getDataSet(NWB::ElectrodeTable::electrodeTablePath + "/id");
-=======
         io->getDataSet(NWB::ElectrodesTable::electrodeTablePath + "/id");
->>>>>>> 1af05294
     std::shared_ptr<IO::HDF5::HDF5RecordingData> idDataset =
         std::dynamic_pointer_cast<IO::HDF5::HDF5RecordingData>(id_data);
     int* buffer = new int[numChannels];
@@ -127,13 +116,8 @@
     io->open();
     io->createGroup("/general");
     io->createGroup("/general/extracellular_ephys");
-<<<<<<< HEAD
-    auto electrodeTable = NWB::ElectrodeTable::create(io);
+    auto electrodeTable = NWB::ElectrodesTable::create(io);
     electrodeTable->initialize();
-=======
-    NWB::ElectrodesTable electrodeTable(io);
-    electrodeTable.initialize();
->>>>>>> 1af05294
   }
 
   SECTION("test table creation with multiple arrays")
