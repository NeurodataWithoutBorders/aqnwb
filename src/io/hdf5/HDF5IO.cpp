#include <codecvt>
#include <filesystem>
#include <iostream>
#include <memory>
#include <vector>

#include "io/hdf5/HDF5IO.hpp"

#include <H5Cpp.h>
#include <H5Fpublic.h>

#include "Utils.hpp"
#include "io/hdf5/HDF5ArrayDataSetConfig.hpp"
#include "io/hdf5/HDF5RecordingData.hpp"

using namespace H5;
using namespace AQNWB::IO::HDF5;

// HDF5IO
HDF5IO::HDF5IO(const std::string& filename, const bool disableSWMRMode)
    : BaseIO(filename)
    , m_disableSWMRMode(disableSWMRMode)
{
}

HDF5IO::~HDF5IO()
{
  close();
}

Status HDF5IO::open()
{
  if (std::filesystem::exists(getFileName())) {
    return open(FileMode::ReadWrite);
  } else {
    return open(FileMode::Overwrite);
  }
}

Status HDF5IO::open(FileMode mode)
{
  unsigned int accFlags = 0;

  if (m_opened) {
    return Status::Failure;
  }

  if (!std::filesystem::exists(getFileName())) {
    if (mode == FileMode::ReadWrite || mode == FileMode::ReadOnly) {
      return Status::Failure;
    }
  }

  FileAccPropList fapl = FileAccPropList::DEFAULT;
  H5Pset_libver_bounds(fapl.getId(), H5F_LIBVER_LATEST, H5F_LIBVER_LATEST);

  switch (mode) {
    case FileMode::Overwrite:
      accFlags = H5F_ACC_TRUNC;
      break;
    case FileMode::ReadWrite:
      accFlags = H5F_ACC_RDWR;
      break;
    case FileMode::ReadOnly:
      accFlags = H5F_ACC_RDONLY | H5F_ACC_SWMR_READ;
      break;
    default:
      throw std::invalid_argument("Invalid file mode");
  }

  m_file = std::make_unique<H5::H5File>(
      getFileName(), accFlags, FileCreatPropList::DEFAULT, fapl);
  m_opened = true;

  return Status::Success;
}

Status HDF5IO::close()
{
  auto baseCloseStatus = BaseIO::close();  // clear the recording containers
  // Close the file if it is open
  if (m_file != nullptr && m_opened) {
    m_file->close();
    m_file = nullptr;
    m_opened = false;
  }
<<<<<<< HEAD
  return baseCloseStatus;
=======

  return Status::Success;
}

Status intToStatus(int status)
{
  if (status < 0)
    return Status::Failure;
  else
    return Status::Success;
>>>>>>> f4c0576f
}

Status HDF5IO::flush()
{
  int status = H5Fflush(m_file->getId(), H5F_SCOPE_GLOBAL);
<<<<<<< HEAD
  return toStatus(status);
=======
  return intToStatus(status);
>>>>>>> f4c0576f
}

std::unique_ptr<H5::Attribute> HDF5IO::getAttribute(
    const std::string& path) const
{
  // Split the path to get the parent object and the attribute name
  size_t pos = path.find_last_of('/');
  if (pos == std::string::npos) {
    std::cerr << "Invalid path: " << path << std::endl;
    return nullptr;
  }

  std::string parentPath = path.substr(0, pos);
  std::string attrName = path.substr(pos + 1);
  // If we are at the root, set parentPath to "/"
  if (parentPath.empty()) {
    parentPath = "/";
  }

  // open the group or dataset
  H5Object* loc;
  Group gloc;
  DataSet dloc;
  H5O_type_t objectType = getH5ObjectType(parentPath);
  switch (objectType) {
    case H5O_TYPE_GROUP:
      gloc = m_file->openGroup(parentPath);
      loc = &gloc;
      break;
    case H5O_TYPE_DATASET:
      dloc = m_file->openDataSet(parentPath);
      loc = &dloc;
      break;
    default:
      return nullptr;  // not a valid dataset or group type
  }
  if (loc->attrExists(attrName)) {
    return std::make_unique<H5::Attribute>(loc->openAttribute(attrName));
  } else {
    return nullptr;
  }
}

StorageObjectType HDF5IO::getStorageObjectType(std::string path) const
{
  try {
    H5O_type_t objectType = getH5ObjectType(path);

    switch (objectType) {
      case H5O_TYPE_GROUP:
        return StorageObjectType::Group;
      case H5O_TYPE_DATASET:
        return StorageObjectType::Dataset;
      case H5O_TYPE_NAMED_DATATYPE:
        // Handle named datatype if needed
        return StorageObjectType::Undefined;
      default:
        // Check if the object is an attribute
        if (auto attr = getAttribute(path)) {
          return StorageObjectType::Attribute;
        }
        return StorageObjectType::Undefined;
    }
  } catch (const H5::Exception& e) {
    // Handle HDF5 exceptions
    std::cerr << "HDF5 error: " << e.getDetailMsg() << std::endl;
    return StorageObjectType::Undefined;
  }
}

template<typename T, typename HDF5TYPE>
std::vector<T> HDF5IO::readDataHelper(const HDF5TYPE& dataSource,
                                      size_t numElements,
                                      const H5::DataSpace& memspace,
                                      const H5::DataSpace& dataspace) const
{
  std::vector<T> data(numElements);
  if (const H5::DataSet* dataset =
          dynamic_cast<const H5::DataSet*>(&dataSource))
  {
    H5::DataType type = dataset->getDataType();
    dataset->read(data.data(), type, memspace, dataspace);
  } else if (const H5::Attribute* attribute =
                 dynamic_cast<const H5::Attribute*>(&dataSource))
  {
    H5::DataType type = attribute->getDataType();
    attribute->read(type, data.data());
  } else {
    throw std::runtime_error("Unsupported data source type");
  }

  return data;
}

template<typename T, typename HDF5TYPE>
std::vector<T> HDF5IO::readDataHelper(const HDF5TYPE& dataSource,
                                      size_t numElements) const
{
  return this->readDataHelper<T>(
      dataSource, numElements, H5::DataSpace(), H5::DataSpace());
}

template<typename HDF5TYPE>
std::vector<std::string> HDF5IO::readStringDataHelper(
    const HDF5TYPE& dataSource,
    size_t numElements,
    const H5::DataSpace& memspace,
    const H5::DataSpace& dataspace) const
{
  std::vector<std::string> data(numElements);

  try {
    // Check if the data source is a DataSet
    if (const H5::DataSet* dataset =
            dynamic_cast<const H5::DataSet*>(&dataSource))
    {
      // Get the string type of the dataset
      H5::StrType strType = dataset->getStrType();

      // Check if the dataset is empty
      if (numElements == 0) {
        return data;
      }

      if (strType.isVariableStr()) {
        // Handle variable-length strings
        std::vector<char*> buffer(numElements, nullptr);
        dataset->read(buffer.data(), strType, memspace, dataspace);

        // Convert char* to std::string and free allocated memory
        for (size_t i = 0; i < numElements; ++i) {
          if (buffer[i] == nullptr) {
            // Handle empty strings gracefully
            data[i] = "";
          } else {
            data[i] = std::string(buffer[i]);
            free(buffer[i]);  // Free the memory allocated by HDF5
          }
        }
      } else {
        // Handle fixed-length strings
        size_t strSize =
            strType.getSize();  // Get the size of the fixed-length string
        std::vector<char> buffer(numElements * strSize);
        dataset->read(buffer.data(), strType, memspace, dataspace);
        for (size_t i = 0; i < numElements; ++i) {
          data[i] = std::string(buffer.data() + i * strSize, strSize);
        }
      }
    }
    // Check if the data source is an Attribute
    else if (const H5::Attribute* attribute =
                 dynamic_cast<const H5::Attribute*>(&dataSource))
    {
      // Get the string type of the attribute
      H5::StrType strType = attribute->getStrType();

      // Check if the attribute is empty
      if (numElements == 0) {
        return data;
      }

      if (strType.isVariableStr()) {
        // Handle variable-length strings
        std::vector<char*> buffer(numElements, nullptr);
        attribute->read(strType, buffer.data());

        // Convert char* to std::string and free allocated memory
        for (size_t i = 0; i < numElements; ++i) {
          if (buffer[i] == nullptr) {
            // Handle empty strings gracefully
            data[i] = "";
          } else {
            data[i] = std::string(buffer[i]);
            free(buffer[i]);  // Free the memory allocated by HDF5
          }
        }
      } else {
        // Handle fixed-length strings
        size_t strSize =
            strType.getSize();  // Get the size of the fixed-length string
        std::vector<char> buffer(numElements * strSize);
        attribute->read(strType, buffer.data());
        for (size_t i = 0; i < numElements; ++i) {
          data[i] = std::string(buffer.data() + i * strSize, strSize);
        }
      }
    } else {
      // Throw an error if the data source type is unsupported
      throw std::runtime_error("Unsupported data source type");
    }
  } catch (const H5::Exception& e) {
    // Catch and rethrow HDF5 exceptions with a detailed message
    throw std::runtime_error("Failed to read string data: "
                             + std::string(e.getDetailMsg()));
  }

  return data;
}

template<typename HDF5TYPE>
std::vector<std::string> HDF5IO::readStringDataHelper(
    const HDF5TYPE& dataSource, size_t numElements) const
{
  // Call the main readStringDataHelper function with default DataSpaces
  return this->readStringDataHelper(
      dataSource, numElements, H5::DataSpace(), H5::DataSpace());
}

std::string HDF5IO::readReferenceAttribute(const std::string& dataPath) const
{
  // Read the attribute
  auto attributePtr = this->getAttribute(dataPath);
  if (attributePtr == nullptr) {
    throw std::invalid_argument(
        "HDF5IO::readReferenceAttribute, attribute does not exist.");
  }

  H5::Attribute& attribute = *attributePtr;
  H5::DataType dataType = attribute.getDataType();

  // Check if the attribute is a reference
  if (dataType != H5::PredType::STD_REF_OBJ) {
    throw std::invalid_argument(
        "HDF5IO::readReferenceAttribute, attribute is not a reference.");
  }

  // Read the reference
  hobj_ref_t ref;
  attribute.read(dataType, &ref);

  // Dereference the reference to get the HDF5 object ID
  // TODO: Note as of HDF5-1.12, H5Rdereference2() has been deprecated in
  //       favor of H5Ropen_attr(), H5Ropen_object() and H5Ropen_region().
  hid_t obj_id =
      H5Rdereference2(attribute.getId(), H5P_DEFAULT, H5R_OBJECT, &ref);
  if (obj_id < 0) {
    throw std::runtime_error(
        "HDF5IO::readReferenceAttribute, failed to dereference object.");
  }

  // Get the name (path) of the dereferenced object
  ssize_t buf_size = H5Iget_name(obj_id, nullptr, 0) + 1;
  // LCOV_EXCL_START
  // This is a safety check to safeguard against possible runtime issues,
  // but this should never happen.
  if (buf_size <= 0) {
    H5Oclose(obj_id);
    throw std::runtime_error(
        "HDF5IO::readReferenceAttribute, failed to get object name size.");
  }
  // LCOV_EXCL_STOP

  std::vector<char> obj_name(static_cast<size_t>(buf_size));
  // LCOV_EXCL_START
  // This is a safety check to safeguard against possible runtime issues,
  // but this should never happen.
  if (H5Iget_name(obj_id, obj_name.data(), static_cast<size_t>(buf_size)) < 0) {
    H5Oclose(obj_id);
    throw std::runtime_error(
        "HDF5IO::readReferenceAttribute, failed to get object name.");
  }
  // LCOV_EXCL_STOP

  std::string referencedPath(obj_name.data());

  // Close the dereferenced object
  H5Oclose(obj_id);

  return referencedPath;
}

AQNWB::IO::DataBlockGeneric HDF5IO::readAttribute(
    const std::string& dataPath) const
{
  // Create the return value to fill
  AQNWB::IO::DataBlockGeneric result;
  // Read the attribute
  auto attributePtr = this->getAttribute(dataPath);
  if (attributePtr == nullptr) {
    throw std::invalid_argument(
        "HDF5IO::readAttribute, attribute does not exist. " + dataPath);
  }

  H5::Attribute& attribute = *attributePtr;
  H5::DataType dataType = attribute.getDataType();

  // Determine the shape of the attribute
  H5::DataSpace dataspace = attribute.getSpace();
  SizeType rank = static_cast<SizeType>(dataspace.getSimpleExtentNdims());
  result.shape.clear();
  if (rank > 0) {
    std::vector<hsize_t> tempShape(rank);
    dataspace.getSimpleExtentDims(tempShape.data(), nullptr);
    result.shape.assign(tempShape.begin(), tempShape.end());
  }

  // Determine the size of the attribute from the shape
  size_t numElements = 1;
  for (const auto v : result.shape) {
    numElements *= v;
  }

  // Set the base data type for the attribute
  result.baseDataType = getBaseDataType(dataType);

  // Read the attribute into a vector of the appropriate type
  if (dataType.getClass() == H5T_STRING) {
    if (dataType.isVariableStr()) {
      // Handle variable-length strings
      std::vector<std::string> stringData;
      std::vector<char*> buffer(numElements);
      attribute.read(dataType, buffer.data());

      for (size_t i = 0; i < numElements; ++i) {
        stringData.emplace_back(buffer[i]);
        free(buffer[i]);  // Free the memory allocated by HDF5
      }
      result.data = stringData;
      result.typeIndex = typeid(std::string);
    } else {
      // Handle fixed-length strings
      result.data = readStringDataHelper(
          attribute, numElements, H5::DataSpace(), dataspace);
      result.typeIndex = typeid(std::string);
    }
  } else if (dataType == H5::PredType::NATIVE_DOUBLE) {
    result.data = readDataHelper<double>(attribute, numElements);
    result.typeIndex = typeid(double);
  } else if (dataType == H5::PredType::NATIVE_FLOAT) {
    result.data = readDataHelper<float>(attribute, numElements);
    result.typeIndex = typeid(float);
  } else if (dataType == H5::PredType::NATIVE_INT32) {
    result.data = readDataHelper<int32_t>(attribute, numElements);
    result.typeIndex = typeid(int32_t);
  } else if (dataType == H5::PredType::NATIVE_UINT32) {
    result.data = readDataHelper<uint32_t>(attribute, numElements);
    result.typeIndex = typeid(uint32_t);
  } else if (dataType == H5::PredType::NATIVE_INT) {
    result.data = readDataHelper<int>(attribute, numElements);
    result.typeIndex = typeid(int);
  } else if (dataType == H5::PredType::NATIVE_UINT) {
    result.data = readDataHelper<unsigned int>(attribute, numElements);
    result.typeIndex = typeid(unsigned int);
  } else if (dataType == H5::PredType::NATIVE_LONG) {
    result.data = readDataHelper<long>(attribute, numElements);
    result.typeIndex = typeid(long);
  } else if (dataType == H5::PredType::NATIVE_ULONG) {
    result.data = readDataHelper<unsigned long>(attribute, numElements);
    result.typeIndex = typeid(unsigned long);
  } else if (dataType == H5::PredType::NATIVE_LLONG) {
    result.data = readDataHelper<long long>(attribute, numElements);
    result.typeIndex = typeid(long long);
  } else if (dataType == H5::PredType::NATIVE_ULLONG) {
    result.data = readDataHelper<unsigned long long>(attribute, numElements);
    result.typeIndex = typeid(unsigned long long);
  } else if (dataType.getClass() == H5T_ARRAY) {
    // Handle array attributes
    H5::ArrayType arrayType(dataType.getId());
    H5::DataType baseType = arrayType.getSuper();
    SizeType arrayRank = static_cast<SizeType>(arrayType.getArrayNDims());
    std::vector<hsize_t> arrayDims(arrayRank);
    arrayType.getArrayDims(arrayDims.data());

    // Update the shape to reflect the array dimensions
    result.shape.assign(arrayDims.begin(), arrayDims.end());

    size_t arrayNumElements = 1;
    for (const auto dim : arrayDims) {
      arrayNumElements *= dim;
    }

    if (baseType == H5::PredType::NATIVE_INT32) {
      result.data =
          readDataHelper<int32_t>(attribute, numElements * arrayNumElements);
      result.typeIndex = typeid(int32_t);
    } else if (baseType == H5::PredType::NATIVE_UINT32) {
      result.data =
          readDataHelper<uint32_t>(attribute, numElements * arrayNumElements);
      result.typeIndex = typeid(uint32_t);
    } else if (baseType == H5::PredType::NATIVE_FLOAT) {
      result.data =
          readDataHelper<float>(attribute, numElements * arrayNumElements);
      result.typeIndex = typeid(float);
    } else if (baseType == H5::PredType::NATIVE_DOUBLE) {
      result.data =
          readDataHelper<double>(attribute, numElements * arrayNumElements);
      result.typeIndex = typeid(double);
    } else {
      throw std::runtime_error("Unsupported array base data type");
    }
  } else if (dataType.getClass() == H5T_REFERENCE) {
    // Handle object references
    std::vector<hobj_ref_t> refData(numElements);
    attribute.read(dataType, refData.data());
    result.data = refData;
    result.typeIndex = typeid(hobj_ref_t);
  } else {
    throw std::runtime_error("Unsupported data type");
  }

  return result;
}

AQNWB::IO::DataBlockGeneric HDF5IO::readDataset(
    const std::string& dataPath,
    const std::vector<SizeType>& start,
    const std::vector<SizeType>& count,
    const std::vector<SizeType>& stride,
    const std::vector<SizeType>& block)
{
  // Check that the dataset exists
  assert(H5Lexists(m_file->getId(), dataPath.c_str(), H5P_DEFAULT) > 0);

  // Create the return value to fill
  IO::DataBlockGeneric result;

  // Create new vectors of type hsize_t for stride and block because
  // HDF5 needs hsize_t and we use SizeType in AqNWB instead
  std::vector<hsize_t> stride_hsize(stride.size());
  std::vector<hsize_t> block_hsize(block.size());
  // Copy elements from the original vectors to the new vectors
  std::copy(stride.begin(), stride.end(), stride_hsize.begin());
  std::copy(block.begin(), block.end(), block_hsize.begin());

  // Read the dataset
  H5::DataSet dataset;
  try {
    dataset = m_file->openDataSet(dataPath);
  } catch (const H5::Exception& e) {
    std::cerr << "Failed to open dataset: " << e.getDetailMsg() << std::endl;
    throw std::runtime_error("Failed to open dataset");
  }

  if (dataset.getId() < 0) {
    throw std::runtime_error("Dataset is not valid");
  }

  // Get the dataspace of the dataset
  H5::DataSpace dataspace = dataset.getSpace();

  // Get the number of dimensions and their sizes
  SizeType rank = static_cast<SizeType>(dataspace.getSimpleExtentNdims());
  std::vector<hsize_t> dims(rank);
  dataspace.getSimpleExtentDims(dims.data(), nullptr);

  // Store the shape information
  result.shape.assign(dims.begin(), dims.end());

  // Create a memory dataspace for the slice
  H5::DataSpace memspace;
  if (!start.empty() && !count.empty()) {
    std::vector<hsize_t> offset(rank);
    std::vector<hsize_t> block_count(rank);
    for (SizeType i = 0; i < rank; ++i) {
      offset[i] = start[i];
      block_count[i] = count[i];
      // Check that the offset and block count are within the dimensions
      if (offset[i] + block_count[i] > dims[i]) {
        throw std::runtime_error(
            "Selection + offset for dimension not within extent.");
      }
    }

    dataspace.selectHyperslab(
        H5S_SELECT_SET,
        block_count.data(),
        offset.data(),
        stride_hsize.empty() ? nullptr : stride_hsize.data(),
        block_hsize.empty() ? nullptr : block_hsize.data());

    // Calculate the memory space dimensions
    std::vector<hsize_t> mem_dims(rank);
    for (SizeType i = 0; i < rank; ++i) {
      mem_dims[i] = block_count[i];
      if (!block_hsize.empty()) {
        mem_dims[i] *= block_hsize[i];
      }
    }

    memspace = H5::DataSpace(static_cast<int>(rank), mem_dims.data());

    // Update the shape information based on the hyperslab selection
    result.shape.assign(mem_dims.begin(), mem_dims.end());
  } else {
    memspace = H5::DataSpace(dataspace);
  }

  // Calculate the total number of elements based on the hyperslab selection
  size_t numElements = 1;
  for (const auto& c : result.shape) {
    numElements *= c;
  }

  // Read the dataset into a vector of the appropriate type
  H5::DataType dataType = dataset.getDataType();
  result.baseDataType = getBaseDataType(dataType);
  if (dataType.getClass() == H5T_STRING) {
    // Use readStringDataHelper to read string data
    result.data =
        readStringDataHelper(dataset, numElements, memspace, dataspace);
    result.typeIndex = typeid(std::string);
  } else if (dataType == H5::PredType::NATIVE_DOUBLE) {
    result.data =
        readDataHelper<double>(dataset, numElements, memspace, dataspace);
    result.typeIndex = typeid(double);
  } else if (dataType == H5::PredType::NATIVE_FLOAT) {
    result.data =
        readDataHelper<float>(dataset, numElements, memspace, dataspace);
    result.typeIndex = typeid(float);
  } else if (dataType == H5::PredType::NATIVE_INT8) {
    result.data =
        readDataHelper<int8_t>(dataset, numElements, memspace, dataspace);
    result.typeIndex = typeid(int8_t);
  } else if (dataType == H5::PredType::NATIVE_UINT8) {
    result.data =
        readDataHelper<uint8_t>(dataset, numElements, memspace, dataspace);
    result.typeIndex = typeid(uint8_t);
  } else if (dataType == H5::PredType::NATIVE_INT16) {
    result.data =
        readDataHelper<int16_t>(dataset, numElements, memspace, dataspace);
    result.typeIndex = typeid(int16_t);
  } else if (dataType == H5::PredType::NATIVE_UINT16) {
    result.data =
        readDataHelper<uint16_t>(dataset, numElements, memspace, dataspace);
    result.typeIndex = typeid(uint16_t);
  } else if (dataType == H5::PredType::NATIVE_INT32) {
    result.data =
        readDataHelper<int32_t>(dataset, numElements, memspace, dataspace);
    result.typeIndex = typeid(int32_t);
  } else if (dataType == H5::PredType::NATIVE_UINT32) {
    result.data =
        readDataHelper<uint32_t>(dataset, numElements, memspace, dataspace);
    result.typeIndex = typeid(uint32_t);
  } else if (dataType == H5::PredType::NATIVE_INT64) {
    result.data =
        readDataHelper<int64_t>(dataset, numElements, memspace, dataspace);
    result.typeIndex = typeid(int64_t);
  } else if (dataType == H5::PredType::NATIVE_UINT64) {
    result.data =
        readDataHelper<uint64_t>(dataset, numElements, memspace, dataspace);
    result.typeIndex = typeid(uint64_t);
  } else if (dataType == H5::PredType::NATIVE_INT) {
    result.data =
        readDataHelper<int>(dataset, numElements, memspace, dataspace);
    result.typeIndex = typeid(int);
  } else if (dataType == H5::PredType::NATIVE_UINT) {
    result.data =
        readDataHelper<unsigned int>(dataset, numElements, memspace, dataspace);
    result.typeIndex = typeid(unsigned int);
  } else if (dataType == H5::PredType::NATIVE_LONG) {
    result.data =
        readDataHelper<long>(dataset, numElements, memspace, dataspace);
    result.typeIndex = typeid(long);
  } else if (dataType == H5::PredType::NATIVE_ULONG) {
    result.data = readDataHelper<unsigned long>(
        dataset, numElements, memspace, dataspace);
    result.typeIndex = typeid(unsigned long);
  } else if (dataType == H5::PredType::NATIVE_LLONG) {
    result.data =
        readDataHelper<long long>(dataset, numElements, memspace, dataspace);
    result.typeIndex = typeid(long long);
  } else if (dataType == H5::PredType::NATIVE_ULLONG) {
    result.data = readDataHelper<unsigned long long>(
        dataset, numElements, memspace, dataspace);
    result.typeIndex = typeid(unsigned long long);
  } else if (dataType == H5::PredType::NATIVE_UCHAR) {
    result.data = readDataHelper<unsigned char>(
        dataset, numElements, memspace, dataspace);
    result.typeIndex = typeid(unsigned char);
  } else if (dataType == H5::PredType::NATIVE_USHORT) {
    result.data = readDataHelper<unsigned short>(
        dataset, numElements, memspace, dataspace);
    result.typeIndex = typeid(unsigned short);
  } else if (dataType == H5::PredType::NATIVE_CHAR) {
    result.data =
        readDataHelper<char>(dataset, numElements, memspace, dataspace);
    result.typeIndex = typeid(char);
  } else if (dataType == H5::PredType::NATIVE_SHORT) {
    result.data =
        readDataHelper<short>(dataset, numElements, memspace, dataspace);
    result.typeIndex = typeid(short);
  } else {
    throw std::runtime_error("Unsupported data type");
  }
  // Return the result
  return result;
}

Status HDF5IO::createAttribute(const IO::BaseDataType& type,
                               const void* data,
                               const std::string& path,
                               const std::string& name,
                               const SizeType& size)
{
  H5Object* loc;
  Group gloc;
  DataSet dloc;
  Attribute attr;
  DataType H5type;
  DataType origType;

  if (!canModifyObjects()) {
    return Status::Failure;
  }

  // open the group or dataset
  H5O_type_t objectType = getH5ObjectType(path);
  switch (objectType) {
    case H5O_TYPE_GROUP:
      gloc = m_file->openGroup(path);
      loc = &gloc;
      break;
    case H5O_TYPE_DATASET:
      dloc = m_file->openDataSet(path);
      loc = &dloc;
      break;
    default:
      return Status::Failure;  // not a valid dataset or group type
  }

  H5type = getH5Type(type);
  origType = getNativeType(type);

  DataSpace attr_dataspace;
  if (size > 1) {
    hsize_t dims = static_cast<hsize_t>(size);
    attr_dataspace = DataSpace(1, &dims);  // Create 1D dataspace of size 'dims'
  } else {
    attr_dataspace = H5S_SCALAR;
  }

  if (loc->attrExists(name)) {
    attr = loc->openAttribute(name);
  } else {
    attr = loc->createAttribute(name, H5type, attr_dataspace);
  }

  attr.write(origType, data);

  return Status::Success;
}

Status HDF5IO::createAttribute(const std::string& data,
                               const std::string& path,
                               const std::string& name,
                               const bool overwrite)
{
  H5Object* loc;
  Group gloc;
  DataSet dloc;
  Attribute attr;

  if (!canModifyObjects()) {
    return Status::Failure;
  }

  // Create variable length string type
  StrType H5type(PredType::C_S1, H5T_VARIABLE);

  // Open the group or dataset
  H5O_type_t objectType = getH5ObjectType(path);
  switch (objectType) {
    case H5O_TYPE_GROUP:
      gloc = m_file->openGroup(path);
      loc = &gloc;
      break;
    case H5O_TYPE_DATASET:
      dloc = m_file->openDataSet(path);
      loc = &dloc;
      break;
    default:
      return Status::Failure;  // Not a valid dataset or group type
  }

  try {
    if (loc->attrExists(name)) {
      if (overwrite) {
        loc->removeAttr(name);
      } else {
        return Status::Failure;  // Don't allow overwriting
      }
    }

    // Create dataspace for scalar
    DataSpace attr_dataspace(H5S_SCALAR);

    // Create the attribute
    attr = loc->createAttribute(name, H5type, attr_dataspace);

    // Write the scalar string data
    const char* dataPtr = data.c_str();
    attr.write(H5type, &dataPtr);

  } catch (GroupIException& error) {
    error.printErrorStack();
    return Status::Failure;
  } catch (AttributeIException& error) {
    error.printErrorStack();
    return Status::Failure;
  } catch (FileIException& error) {
    error.printErrorStack();
    return Status::Failure;
  } catch (DataSetIException& error) {
    error.printErrorStack();
    return Status::Failure;
  }

  return Status::Success;
}

Status HDF5IO::createAttribute(const std::vector<std::string>& data,
                               const std::string& path,
                               const std::string& name,
                               const bool overwrite)
{
  H5Object* loc;
  Group gloc;
  DataSet dloc;
  Attribute attr;
  hsize_t dims[1];

  if (!canModifyObjects()) {
    return Status::Failure;
  }

  // Create variable length string type
  StrType H5type(PredType::C_S1, H5T_VARIABLE);

  // open the group or dataset
  H5O_type_t objectType = getH5ObjectType(path);
  switch (objectType) {
    case H5O_TYPE_GROUP:
      gloc = m_file->openGroup(path);
      loc = &gloc;
      break;
    case H5O_TYPE_DATASET:
      dloc = m_file->openDataSet(path);
      loc = &dloc;
      break;
    default:
      return Status::Failure;  // not a valid dataset or group type
  }

  try {
    if (loc->attrExists(name)) {
      if (overwrite) {
        // Delete the existing attribute
        loc->removeAttr(name);
      } else {
        return Status::Failure;  // don't allow overwriting
      }
    }

    // Create dataspace based on number of strings
    DataSpace attr_dataspace;
    dims[0] = data.size();
    attr_dataspace = DataSpace(1, dims);

    // Create the attribute
    attr = loc->createAttribute(name, H5type, attr_dataspace);

    // Write the data directly from the vector of strings
    std::vector<const char*> dataPtrs;
    dataPtrs.reserve(data.size());
    for (const auto& str : data) {
      dataPtrs.push_back(str.c_str());
    }
    attr.write(H5type, dataPtrs.data());

  } catch (GroupIException error) {
    error.printErrorStack();
    return Status::Failure;
  } catch (AttributeIException error) {
    error.printErrorStack();
    return Status::Failure;
  } catch (FileIException error) {
    error.printErrorStack();
    return Status::Failure;
  } catch (DataSetIException error) {
    error.printErrorStack();
    return Status::Failure;
  }

  return Status::Success;
}

Status HDF5IO::createReferenceAttribute(const std::string& referencePath,
                                        const std::string& path,
                                        const std::string& name)
{
  H5Object* loc;
  Group gloc;
  DataSet dloc;
  Attribute attr;

  if (!canModifyObjects()) {
    return Status::Failure;
  }

  // open the group or dataset
  H5O_type_t objectType = getH5ObjectType(path);
  switch (objectType) {
    case H5O_TYPE_GROUP:
      gloc = m_file->openGroup(path);
      loc = &gloc;
      break;
    case H5O_TYPE_DATASET:
      dloc = m_file->openDataSet(path);
      loc = &dloc;
      break;
    default:
      return Status::Failure;  // not a valid dataset or group type
  }

  try {
    if (loc->attrExists(name)) {
      attr = loc->openAttribute(name);
    } else {
      DataSpace attr_space(H5S_SCALAR);
      attr = loc->createAttribute(name, H5::PredType::STD_REF_OBJ, attr_space);
    }

    hobj_ref_t rdata;
    m_file->reference(&rdata, referencePath.c_str());

    attr.write(H5::PredType::STD_REF_OBJ, &rdata);
  } catch (const H5::Exception& error) {
    error.printErrorStack();
    return Status::Failure;
  }

  return Status::Success;
}

Status HDF5IO::createGroup(const std::string& path)
{
  if (!canModifyObjects()) {
    return Status::Failure;
  }

  try {
    m_file->createGroup(path);
  } catch (FileIException error) {
    error.printErrorStack();
    return Status::Failure;
  } catch (GroupIException error) {
    error.printErrorStack();
    return Status::Failure;
  }
  return Status::Success;
}

Status HDF5IO::createGroupIfDoesNotExist(const std::string& path)
{
  if (!canModifyObjects()) {
    return Status::Failure;
  }
  try {
    m_file->childObjType(path);
  } catch (FileIException) {
    return createGroup(path);
  }
  return Status::Success;
}

/** Creates a link to another location in the file */
Status HDF5IO::createLink(const std::string& path, const std::string& reference)
{
  if (!canModifyObjects()) {
    return Status::Failure;
  }

  herr_t error = H5Lcreate_soft(reference.c_str(),
                                m_file->getLocId(),
                                path.c_str(),
                                H5P_DEFAULT,
                                H5P_DEFAULT);

<<<<<<< HEAD
  return toStatus(error);
=======
  return intToStatus(error);
>>>>>>> f4c0576f
}

Status HDF5IO::createReferenceDataSet(
    const std::string& path, const std::vector<std::string>& references)
{
  if (!canModifyObjects()) {
    return Status::Failure;
  }

  const hsize_t size = references.size();

  hobj_ref_t* rdata = new hobj_ref_t[size * sizeof(hobj_ref_t)];

  for (SizeType i = 0; i < size; i++) {
    m_file->reference(&rdata[i], references[i].c_str());
  }

  hid_t space = H5Screate_simple(1, &size, NULL);

  hid_t dset = H5Dcreate(m_file->getLocId(),
                         path.c_str(),
                         H5T_STD_REF_OBJ,
                         space,
                         H5P_DEFAULT,
                         H5P_DEFAULT,
                         H5P_DEFAULT);

  herr_t writeStatus =
      H5Dwrite(dset, H5T_STD_REF_OBJ, H5S_ALL, H5S_ALL, H5P_DEFAULT, rdata);

  delete[] rdata;

  herr_t dsetStatus = H5Dclose(dset);
<<<<<<< HEAD
  if (toStatus(dsetStatus) == Status::Failure) {
=======
  if (intToStatus(dsetStatus) == Status::Failure) {
>>>>>>> f4c0576f
    return Status::Failure;
  }

  herr_t spaceStatus = H5Sclose(space);
<<<<<<< HEAD
  if (toStatus(spaceStatus) == Status::Failure) {
    return Status::Failure;
  }

  return toStatus(writeStatus);
=======
  if (intToStatus(spaceStatus) == Status::Failure) {
    return Status::Failure;
  }

  return intToStatus(writeStatus);
>>>>>>> f4c0576f
}

Status HDF5IO::createStringDataSet(const std::string& path,
                                   const std::string& value)
{
  if (!canModifyObjects()) {
    return Status::Failure;
  }

  std::unique_ptr<H5::DataSet> dataset;
  DataType H5type = getH5Type(IO::BaseDataType::STR(value.length()));
  DataSpace dSpace(H5S_SCALAR);

  dataset = std::make_unique<H5::DataSet>(
      m_file->createDataSet(path, H5type, dSpace));
  dataset->write(value.c_str(), H5type);

  return Status::Success;
}

Status HDF5IO::createStringDataSet(const std::string& path,
                                   const std::vector<std::string>& values)
{
  if (!canModifyObjects()) {
    return Status::Failure;
  }

  std::unique_ptr<IO::BaseRecordingData> dataset;
  IO::ArrayDataSetConfig config(
      IO::BaseDataType::V_STR, SizeArray {values.size()}, SizeArray {1});
  dataset =
      std::unique_ptr<IO::BaseRecordingData>(createArrayDataSet(config, path));

  dataset->writeDataBlock(std::vector<SizeType> {1},
                          std::vector<SizeType> {0},
                          IO::BaseDataType::V_STR,
                          values);

  return Status::Success;
}

Status HDF5IO::startRecording()
{
  if (!m_opened) {
    return Status::Failure;
  }
  // Call the base class method to pre-finalize all recording objects
  Status status = BaseIO::startRecording();
  // Start SWMR mode if it is not disabled
  if (!m_disableSWMRMode) {
<<<<<<< HEAD
    herr_t swmr_status = H5Fstart_swmr_write(m_file->getId());
    status = status && toStatus(swmr_status);
=======
    herr_t status = H5Fstart_swmr_write(m_file->getId());
    return intToStatus(status);
>>>>>>> f4c0576f
  }
  return status;
}

Status HDF5IO::stopRecording()
{
  // Call the base class method to finalize all recording objects
  Status baseStatus = BaseIO::stopRecording();

  // if SWMR mode is disabled, stopping the recording will leave the file open
  if (!m_disableSWMRMode) {
    close();  // SWMR mode cannot be disabled so close the file
  } else {
    this->flush();
  }

  return baseStatus;
}

bool HDF5IO::canModifyObjects()
{
  if (!m_opened)
    return false;

  // Check if we are in SWMR mode
  bool inSWMRMode = false;
  unsigned int intent;
  herr_t status = H5Fget_intent(m_file->getId(), &intent);
  bool statusOK = (status >= 0);
  if (statusOK) {
    inSWMRMode = (intent & (H5F_ACC_SWMR_READ | H5F_ACC_SWMR_WRITE));
  }

  // if the file is opened and we are not in swmr mode then we can modify
  // objects
  return statusOK && !inSWMRMode;
}

bool HDF5IO::objectExists(const std::string& path) const
{
  htri_t exists = H5Lexists(m_file->getId(), path.c_str(), H5P_DEFAULT);
  if (exists > 0) {
    return true;
  } else {
    return false;
  }
}

bool HDF5IO::attributeExists(const std::string& path) const
{
  auto attributePtr = this->getAttribute(path);
  return (attributePtr != nullptr);
}

std::vector<std::pair<std::string, StorageObjectType>>
HDF5IO::getStorageObjects(const std::string& path,
                          const StorageObjectType& objectType) const

{
  std::vector<std::pair<std::string, StorageObjectType>> objects;

  H5O_type_t h5Type = getH5ObjectType(path);
  if (h5Type == H5O_TYPE_GROUP) {
    H5::Group group = m_file->openGroup(path);
    hsize_t num_objs = group.getNumObjs();
    for (hsize_t i = 0; i < num_objs; ++i) {
      std::string objName = group.getObjnameByIdx(i);
      H5G_obj_t objType = group.getObjTypeByIdx(i);
      StorageObjectType storageObjectType;
      switch (objType) {
        case H5G_GROUP:
          storageObjectType = StorageObjectType::Group;
          break;
        case H5G_DATASET:
          storageObjectType = StorageObjectType::Dataset;
          break;
        default:
          storageObjectType = StorageObjectType::Undefined;
      }
      if (storageObjectType == objectType
          || objectType == StorageObjectType::Undefined)
      {
        objects.emplace_back(objName, storageObjectType);
      }
    }

    // Include attributes for groups
    if (objectType == StorageObjectType::Attribute
        || objectType == StorageObjectType::Undefined)
    {
      unsigned int numAttrs = static_cast<unsigned int>(group.getNumAttrs());
      for (unsigned int i = 0; i < numAttrs; ++i) {
        H5::Attribute attr = group.openAttribute(i);
        objects.emplace_back(attr.getName(), StorageObjectType::Attribute);
      }
    }
  } else if (h5Type == H5O_TYPE_DATASET) {
    if (objectType == StorageObjectType::Attribute
        || objectType == StorageObjectType::Undefined)
    {
      H5::DataSet dataset = m_file->openDataSet(path);
      unsigned int numAttrs = static_cast<unsigned int>(dataset.getNumAttrs());
      for (unsigned int i = 0; i < numAttrs; ++i) {
        H5::Attribute attr = dataset.openAttribute(i);
        objects.emplace_back(attr.getName(), StorageObjectType::Attribute);
      }
    }
  }

  return objects;
}

std::vector<SizeType> HDF5IO::getStorageObjectShape(const std::string path)
{
  H5::DataSpace dataspace;
  try {
    H5::DataSet dataset = m_file->openDataSet(path);
    dataspace = dataset.getSpace();
  } catch (H5::Exception& e) {
    // Read the attribute
    std::unique_ptr<H5::Attribute> attributePtr = this->getAttribute(path);
    dataspace = attributePtr->getSpace();
  }
  const int rank = dataspace.getSimpleExtentNdims();
  std::vector<hsize_t> dims(static_cast<size_t>(rank));
  dataspace.getSimpleExtentDims(dims.data());

  return std::vector<SizeType>(dims.begin(), dims.end());
}

std::shared_ptr<AQNWB::IO::BaseRecordingData> HDF5IO::getDataSet(
    const std::string& path)
{
  std::unique_ptr<DataSet> data;

  if (!m_opened)
    return nullptr;

  try {
    data = std::make_unique<H5::DataSet>(m_file->openDataSet(path));
    return std::make_shared<HDF5RecordingData>(std::move(data));
  } catch (DataSetIException error) {
    error.printErrorStack();
    return nullptr;
  } catch (FileIException error) {
    error.printErrorStack();
    return nullptr;
  } catch (DataSpaceIException error) {
    error.printErrorStack();
    return nullptr;
  }
}

std::unique_ptr<AQNWB::IO::BaseRecordingData> HDF5IO::createArrayDataSet(
    const IO::ArrayDataSetConfig& config, const std::string& path)
{
  std::unique_ptr<DataSet> data;
  DSetCreatPropList prop;
  DataType H5type = getH5Type(config.getType());

  if (!canModifyObjects()) {
    std::cerr << "Cannot modify objects" << std::endl;
    return nullptr;
  }

  const SizeArray& size = config.getShape();
  const SizeArray& chunking = config.getChunking();

  SizeType dimension = size.size();
  if (dimension < 1) {
    std::cerr << "Invalid dimension size" << std::endl;
    return nullptr;
  }

  // Ensure chunking is properly allocated and has at least 'dimension' elements
  assert(chunking.size() >= dimension);

  // Use vectors to support an arbitrary number of dimensions
  std::vector<hsize_t> dims(dimension), chunk_dims(dimension),
      max_dims(dimension);

  for (SizeType i = 0; i < dimension; i++) {
    dims[i] = static_cast<hsize_t>(size[i]);
    if (chunking[i] > 0) {
      chunk_dims[i] = static_cast<hsize_t>(chunking[i]);
      max_dims[i] = H5S_UNLIMITED;
    } else {
      chunk_dims[i] = static_cast<hsize_t>(size[i]);
      max_dims[i] = static_cast<hsize_t>(size[i]);
    }
  }

  try {
    DataSpace dSpace(static_cast<int>(dimension), dims.data(), max_dims.data());
    prop.setChunk(static_cast<int>(dimension), chunk_dims.data());

    // Apply filters if HDF5ArrayDataSetConfig is used
    const HDF5ArrayDataSetConfig* hdf5Config =
        dynamic_cast<const HDF5ArrayDataSetConfig*>(&config);
    if (hdf5Config) {
      for (const auto& filter : hdf5Config->getFilters()) {
        prop.setFilter(filter.filter_id,
                       0,
                       static_cast<size_t>(filter.cd_values.size()),
                       filter.cd_values.data());
      }
    }

    if (config.getType().type == IO::BaseDataType::Type::T_STR) {
      H5type = StrType(PredType::C_S1, config.getType().typeSize);
    }

    data = std::make_unique<DataSet>(
        m_file->createDataSet(path, H5type, dSpace, prop));
  } catch (const H5::Exception& e) {
    std::cerr << "HDF5 error: " << e.getDetailMsg() << std::endl;
    return nullptr;
  }

  return std::make_unique<HDF5RecordingData>(std::move(data));
}

H5O_type_t HDF5IO::getH5ObjectType(const std::string& path) const
{
  H5O_info_t objInfo;  // Structure to hold information about the object
  herr_t status;

#if H5_VERSION_GE(1, 12, 0)
  status = H5Oget_info_by_name(
      m_file->getId(), path.c_str(), &objInfo, H5O_INFO_BASIC, H5P_DEFAULT);
#else
  status =
      H5Oget_info_by_name(m_file->getId(), path.c_str(), &objInfo, H5P_DEFAULT);
#endif

  // Check if the object exists
  if (status < 0) {
    // Return a special value indicating the object does not exist
    return H5O_TYPE_UNKNOWN;
  }

  // Get the object type
  H5O_type_t objectType = objInfo.type;

  return objectType;
}

H5::DataType HDF5IO::getNativeType(IO::BaseDataType type)
{
  H5::DataType baseType;

  switch (type.type) {
    case IO::BaseDataType::Type::T_I8:
      baseType = H5::PredType::NATIVE_INT8;
      break;
    case IO::BaseDataType::Type::T_I16:
      baseType = H5::PredType::NATIVE_INT16;
      break;
    case IO::BaseDataType::Type::T_I32:
      baseType = H5::PredType::NATIVE_INT32;
      break;
    case IO::BaseDataType::Type::T_I64:
      baseType = H5::PredType::NATIVE_INT64;
      break;
    case IO::BaseDataType::Type::T_U8:
      baseType = H5::PredType::NATIVE_UINT8;
      break;
    case IO::BaseDataType::Type::T_U16:
      baseType = H5::PredType::NATIVE_UINT16;
      break;
    case IO::BaseDataType::Type::T_U32:
      baseType = H5::PredType::NATIVE_UINT32;
      break;
    case IO::BaseDataType::Type::T_U64:
      baseType = H5::PredType::NATIVE_UINT64;
      break;
    case IO::BaseDataType::Type::T_F32:
      baseType = H5::PredType::NATIVE_FLOAT;
      break;
    case IO::BaseDataType::Type::T_F64:
      baseType = H5::PredType::NATIVE_DOUBLE;
      break;
    case IO::BaseDataType::Type::T_STR:
      return H5::StrType(H5::PredType::C_S1, type.typeSize);
    case IO::BaseDataType::Type::V_STR:
      return H5::StrType(H5::PredType::C_S1, H5T_VARIABLE);
    default:
      baseType = H5::PredType::NATIVE_INT32;
  }

  if (type.typeSize > 1) {
    hsize_t size = type.typeSize;
    return H5::ArrayType(baseType, 1, &size);
  } else {
    return baseType;
  }
}

AQNWB::IO::BaseDataType HDF5IO::getBaseDataType(const H5::DataType& nativeType)
{
  if (nativeType == H5::PredType::NATIVE_INT8) {
    return IO::BaseDataType(IO::BaseDataType::Type::T_I8);
  } else if (nativeType == H5::PredType::NATIVE_INT16) {
    return IO::BaseDataType(IO::BaseDataType::Type::T_I16);
  } else if (nativeType == H5::PredType::NATIVE_INT32) {
    return IO::BaseDataType(IO::BaseDataType::Type::T_I32);
  } else if (nativeType == H5::PredType::NATIVE_INT64) {
    return IO::BaseDataType(IO::BaseDataType::Type::T_I64);
  } else if (nativeType == H5::PredType::NATIVE_UINT8) {
    return IO::BaseDataType(IO::BaseDataType::Type::T_U8);
  } else if (nativeType == H5::PredType::NATIVE_UINT16) {
    return IO::BaseDataType(IO::BaseDataType::Type::T_U16);
  } else if (nativeType == H5::PredType::NATIVE_UINT32) {
    return IO::BaseDataType(IO::BaseDataType::Type::T_U32);
  } else if (nativeType == H5::PredType::NATIVE_UINT64) {
    return IO::BaseDataType(IO::BaseDataType::Type::T_U64);
  } else if (nativeType == H5::PredType::NATIVE_FLOAT) {
    return IO::BaseDataType(IO::BaseDataType::Type::T_F32);
  } else if (nativeType == H5::PredType::NATIVE_DOUBLE) {
    return IO::BaseDataType(IO::BaseDataType::Type::T_F64);
  } else if (nativeType.getClass() == H5T_STRING) {
    if (nativeType.isVariableStr()) {
      return IO::BaseDataType(IO::BaseDataType::Type::V_STR);
    } else {
      // Fixed length string: get the size
      size_t size = nativeType.getSize();
      return IO::BaseDataType(IO::BaseDataType::Type::T_STR, size);
    }
  } else if (nativeType.getClass() == H5T_ARRAY) {
    // Array type: get the base type and size
    hid_t nativeTypeId = nativeType.getId();
    H5::ArrayType arrayType(nativeTypeId);
    H5::DataType baseType = arrayType.getSuper();
    hsize_t size = static_cast<hsize_t>(arrayType.getArrayNDims());
    return IO::BaseDataType(getBaseDataType(baseType).type, size);
  } else {
    // Default case: return a 32-bit integer type
    return IO::BaseDataType(IO::BaseDataType::Type::T_I32);
  }
}

H5::DataType HDF5IO::getH5Type(IO::BaseDataType type)
{
  H5::DataType baseType;

  switch (type.type) {
    case BaseDataType::Type::T_I8:
      baseType = PredType::STD_I8LE;
      break;
    case BaseDataType::Type::T_I16:
      baseType = PredType::STD_I16LE;
      break;
    case BaseDataType::Type::T_I32:
      baseType = PredType::STD_I32LE;
      break;
    case BaseDataType::Type::T_I64:
      baseType = PredType::STD_I64LE;
      break;
    case BaseDataType::Type::T_U8:
      baseType = PredType::STD_U8LE;
      break;
    case BaseDataType::Type::T_U16:
      baseType = PredType::STD_U16LE;
      break;
    case BaseDataType::Type::T_U32:
      baseType = PredType::STD_U32LE;
      break;
    case BaseDataType::Type::T_U64:
      baseType = PredType::STD_U64LE;
      break;
    case BaseDataType::Type::T_F32:
      return PredType::IEEE_F32LE;
      break;
    case BaseDataType::Type::T_F64:
      baseType = PredType::IEEE_F64LE;
      break;
    case BaseDataType::Type::T_STR:
      return StrType(PredType::C_S1, type.typeSize);
      break;
    case BaseDataType::Type::V_STR:
      return StrType(PredType::C_S1, H5T_VARIABLE);
      break;
    default:
      return PredType::STD_I32LE;
  }
  if (type.typeSize > 1) {
    hsize_t size = type.typeSize;
    return ArrayType(baseType, 1, &size);
  } else
    return baseType;
}<|MERGE_RESOLUTION|>--- conflicted
+++ resolved
@@ -84,30 +84,13 @@
     m_file = nullptr;
     m_opened = false;
   }
-<<<<<<< HEAD
   return baseCloseStatus;
-=======
-
-  return Status::Success;
-}
-
-Status intToStatus(int status)
-{
-  if (status < 0)
-    return Status::Failure;
-  else
-    return Status::Success;
->>>>>>> f4c0576f
 }
 
 Status HDF5IO::flush()
 {
   int status = H5Fflush(m_file->getId(), H5F_SCOPE_GLOBAL);
-<<<<<<< HEAD
-  return toStatus(status);
-=======
   return intToStatus(status);
->>>>>>> f4c0576f
 }
 
 std::unique_ptr<H5::Attribute> HDF5IO::getAttribute(
@@ -987,11 +970,7 @@
                                 H5P_DEFAULT,
                                 H5P_DEFAULT);
 
-<<<<<<< HEAD
-  return toStatus(error);
-=======
   return intToStatus(error);
->>>>>>> f4c0576f
 }
 
 Status HDF5IO::createReferenceDataSet(
@@ -1025,28 +1004,16 @@
   delete[] rdata;
 
   herr_t dsetStatus = H5Dclose(dset);
-<<<<<<< HEAD
-  if (toStatus(dsetStatus) == Status::Failure) {
-=======
   if (intToStatus(dsetStatus) == Status::Failure) {
->>>>>>> f4c0576f
     return Status::Failure;
   }
 
   herr_t spaceStatus = H5Sclose(space);
-<<<<<<< HEAD
-  if (toStatus(spaceStatus) == Status::Failure) {
-    return Status::Failure;
-  }
-
-  return toStatus(writeStatus);
-=======
   if (intToStatus(spaceStatus) == Status::Failure) {
     return Status::Failure;
   }
 
   return intToStatus(writeStatus);
->>>>>>> f4c0576f
 }
 
 Status HDF5IO::createStringDataSet(const std::string& path,
@@ -1097,13 +1064,8 @@
   Status status = BaseIO::startRecording();
   // Start SWMR mode if it is not disabled
   if (!m_disableSWMRMode) {
-<<<<<<< HEAD
     herr_t swmr_status = H5Fstart_swmr_write(m_file->getId());
-    status = status && toStatus(swmr_status);
-=======
-    herr_t status = H5Fstart_swmr_write(m_file->getId());
-    return intToStatus(status);
->>>>>>> f4c0576f
+    status = status && intToStatus(swmr_status);
   }
   return status;
 }
