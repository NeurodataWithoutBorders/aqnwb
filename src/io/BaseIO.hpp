--- conflicted
+++ resolved
@@ -92,7 +92,6 @@
     return type == other.type && typeSize == other.typeSize;
   }
 
-<<<<<<< HEAD
   // Variant data type for representing any 1D vector with BaseDataType values
   using BaseDataVectorVariant = std::variant<std::monostate,
                                              std::vector<uint8_t>,
@@ -106,7 +105,7 @@
                                              std::vector<float>,
                                              std::vector<double>,
                                              std::vector<std::string>>;
-=======
+
   /**
    * @brief Get the BaseDataType from a std::type_index
    *
@@ -141,7 +140,6 @@
       throw std::runtime_error("Unsupported data type");
     }
   }
->>>>>>> 0780b74d
 };
 
 class DataBlockGeneric;
