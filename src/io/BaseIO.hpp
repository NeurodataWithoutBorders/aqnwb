--- conflicted
+++ resolved
@@ -105,8 +105,6 @@
                                              std::vector<float>,
                                              std::vector<double>,
                                              std::vector<std::string>>;
-<<<<<<< HEAD
-=======
 
   /**
    * @brief Get the BaseDataType from a std::type_index
@@ -142,7 +140,6 @@
       throw std::runtime_error("Unsupported data type");
     }
   }
->>>>>>> 0e63e1d1
 };
 
 class DataBlockGeneric;
