#pragma once

#include <any>
#include <cstdint>
#include <iostream>
#include <memory>
#include <string>
#include <typeindex>
#include <vector>

#include <boost/multi_array.hpp>  // TODO move this and function def to the cpp file

#include "BaseIO.hpp"
#include "Types.hpp"

using StorageObjectType = AQNWB::Types::StorageObjectType;
using SizeType = AQNWB::Types::SizeType;

/*!
 * \namespace AQNWB
 * \brief The main namespace for AqNWB
 */
namespace AQNWB::IO
{

/**
 * @brief Generic structure to hold type-erased data and shape
 */
class DataBlockGeneric
{
public:
  /**
   * @ brief The untyped data values.
   *
   * We know this will be a 1-dimensional std::vector of some kind,
   * so we can cast it via
   * ``std::any_cast<std::vector<DTYPE>>(genericDataBlock.data)``
   */
  std::any data;
  /**
   * \brief The 1D vector with the n-dimensional shape of the data.
   *        Set to empty in case of scalar data.
   */
  std::vector<SizeType> shape;

  /**
   * \brief Type index of the values stored in the data vector.
   *
   * I.e. if data is actually a ``std::vector<float>`` then this should be
   * set to ``typeid(float)`` and not ``typeid(std::vector<float>)``.
   * The default value is ``typeid(void)`` to indicate that the data type is
   * unknown. However, the data type should usually be determined by the
   * I/O backend when loading data so this should usually be set to the
   * correct type.
   *
   * \note
   * Using  ``std::type_index`` allows inspection of types at runtime, e.g.,
   * ``if(typeIndex == typeid(float))``, however, the std::type_index returned
   * by typeid is not guaranteed to be unique across different compilations
   * or executions of the program, so the typeIndex should not be used outside
   * of the scope of a specific execution, i.e., it should not be used for
   * serialization, hashing, or comparison across compilations or executions.
   */
  std::type_index typeIndex = typeid(void);

  /** \brief The base data type for the data block */
  IO::BaseDataType baseDataType;

  /**
   * \brief Default constructor
   */
  DataBlockGeneric() = default;

  /**
   * \brief Parameterized constructor
   */
  DataBlockGeneric(const std::any& inData,
                   const std::vector<SizeType>& inShape,
                   const std::type_index& inTypeIndex,
                   const IO::BaseDataType baseDataType)
      : data(inData)
      , shape(inShape)
      , typeIndex(inTypeIndex)
      , baseDataType(baseDataType)
  {
  }

  /**
<<<<<<< HEAD
   * @brief Convert the data to an std::variant for convenient access.
   *
   * This function casts the std::any data to an std::variant. This only
   * works for data blocks that store data types defined by BaseDataType.
   * For other types an std::monostate will be returned instead if the
   * data cannot be cast to a BaseDataType::BaseDataVectorVariant
=======
   * @brief Cast the data to an std::variant for convenient access.
   *
   * This function casts the std::any data to an std::variant via an
   * std::any_cast. This only works for data blocks that store data types
   * defined by BaseDataType. For other types an std::monostate will be returned
   * instead if the data cannot be cast to a BaseDataType::BaseDataVectorVariant
>>>>>>> 0e63e1d1
   *
   * @return An std::variant containing the data.
   */
  BaseDataType::BaseDataVectorVariant as_variant() const
  {
    try {
      switch (baseDataType.type) {
        case BaseDataType::T_U8:
          return std::any_cast<std::vector<uint8_t>>(data);
        case BaseDataType::T_U16:
          return std::any_cast<std::vector<uint16_t>>(data);
        case BaseDataType::T_U32:
          return std::any_cast<std::vector<uint32_t>>(data);
        case BaseDataType::T_U64:
          return std::any_cast<std::vector<uint64_t>>(data);
        case BaseDataType::T_I8:
          return std::any_cast<std::vector<int8_t>>(data);
        case BaseDataType::T_I16:
          return std::any_cast<std::vector<int16_t>>(data);
        case BaseDataType::T_I32:
          return std::any_cast<std::vector<int32_t>>(data);
        case BaseDataType::T_I64:
          return std::any_cast<std::vector<int64_t>>(data);
        case BaseDataType::T_F32:
          return std::any_cast<std::vector<float>>(data);
        case BaseDataType::T_F64:
          return std::any_cast<std::vector<double>>(data);
        case BaseDataType::T_STR:
          return std::any_cast<std::vector<std::string>>(data);
        default:
          return std::monostate {};
      }
    } catch (const std::bad_any_cast&) {
      // If the actual type stored in `data` does not match the expected type
      // based on `baseDataType`, a `std::bad_any_cast` exception will be
      // thrown. In this case, we catch the exception and return
      // `std::monostate` to indicate that the conversion failed.
      return std::monostate {};
    }
  }
};

/**
 * @brief Structure to hold data and shape for a typed data vector
 *
 * @tparam DTYPE The data type of the vector
 */
template<typename DTYPE>
class DataBlock
{
public:
  /**
   * @ brief The 1D vector with the data values of type DTYPE
   */
  std::vector<DTYPE> data;
  /**
   * \brief The 1D vector with the n-dimensional shape of the data.
   *        Set to empty in case of scalar data
   */
  std::vector<SizeType> shape;
  /**
   * \brief Type index of the values stored in the data vector.
   *        Here this is fixed to ``typeid(DTYPE)``
   */
  const std::type_index typeIndex = typeid(DTYPE);

  /**
   * Constructor
   */
  DataBlock(const std::vector<DTYPE>& inData,
            const std::vector<SizeType>& inShape)
      : data(inData)
      , shape(inShape)
  {
  }

  /**
   * \brief Transform the data to a boost multi-dimensional array for convenient
   * access
   *
   * The function uses boost::const_multi_array_ref to avoid copying of the data
   *
   * @tparam NDIMS The number of dimensions of the array. Same as shape.size()
   */
  template<std::size_t NDIMS>
  inline boost::const_multi_array_ref<DTYPE, NDIMS> as_multi_array() const
  {
    if (shape.size() != NDIMS) {
      throw std::invalid_argument(
          "Shape size does not match the number of dimensions.");
    }

    // Calculate the total number of elements expected
    SizeType expected_size = 1;
    for (SizeType dim : shape) {
      expected_size *= dim;
    }

    if (data.size() != expected_size) {
      throw std::invalid_argument("Data size does not match the shape.");
    }

    // Convert the shape vector to a boost::array
    boost::array<std::size_t, NDIMS> boost_shape;
    std::copy(shape.begin(), shape.end(), boost_shape.begin());

    // Construct and return the boost::const_multi_array_ref
    return boost::const_multi_array_ref<DTYPE, NDIMS>(data.data(), boost_shape);
  }

  /**
   * @brief Factory method to create an DataBlock from a DataBlockGeneric.
   *
   * The function using std::any_cast to avoid copying the data
   *
   * @param genericData The DataBlockGeneric structure containing the data and
   * shape.
   *
   * @return A DataBlock structure containing the data and shape.
   */
  inline static DataBlock<DTYPE> fromGeneric(
      const DataBlockGeneric& genericData)
  {
    auto result = DataBlock<DTYPE>(
        std::any_cast<std::vector<DTYPE>>(genericData.data), genericData.shape);
    return result;
  }

  /**
   * @brief Get the BaseDataType for the data
   *
   * We here do not store the BaseDataType since it is determined by the
   * template parameter.
   *
   * @return The BaseDataType corresponding to the data type
   * @throws std::runtime_error if the typeIndex does not correspond to a
   * supported data type.
   */
  inline BaseDataType getBaseDataType() const
  {
    return BaseDataType::fromTypeId(typeIndex);
  }
};  // class DataBlock

/// Helper struct to check if a StorageObjectType is allowed. Used in static
/// assert.
template<StorageObjectType T>
struct isAllowedStorageObjectType : std::false_type
{
};

/// Helper struct to check if a StorageObjectType is allowed. Used in static
/// assert.
template<>
struct isAllowedStorageObjectType<StorageObjectType::Dataset> : std::true_type
{
};

/// Helper struct to check if a StorageObjectType is allowed. Used in static
/// assert.
template<>
struct isAllowedStorageObjectType<StorageObjectType::Attribute> : std::true_type
{
};

/**
 * @brief Class for wrapping data objects (datasets or attributes) for reading
 * data from a file
 *
 * @tparam OTYPE The type of object being wrapped defined via \ref
 * AQNWB::Types::StorageObjectType
 * @tparam VTYPE The data type of the values stored in the data object
 */
template<StorageObjectType OTYPE, typename VTYPE = std::any>
class ReadDataWrapper
{
  // Embedded traits for compile time checking of allowed OTYPE for the class
  // and methods
private:
  /**
   * \brief Internal embedded Trait to Check the OTYPE Enum Value at compile
   * time
   *
   * This is used to implement a SFINAE (Substitution Failure Is Not An Error)
   * approach to disable select functions for attributes, to not support
   * slicing.
   */
  template<StorageObjectType U>
  struct isDataset
      : std::integral_constant<bool, (U == StorageObjectType::Dataset)>
  {
  };

  /**
   *  Static assert to enforce the restriction that ReadDataWrapper can only be
   *  instantiated for OTYPE of StorageObjectType::Dataset and
   *  StorageObjectType::Attribute but not for other types, e.g., Group or
   * Undefined.
   */
  static_assert(isAllowedStorageObjectType<OTYPE>::value,
                "StorageObjectType not allowed for ReadDataWrapper");

  // Actual definition of the class
public:
  /**
   * @brief Default constructor.
   *
   * @param io The IO object to use for reading
   * @param path The path to the attribute or dataset to read
   */
  ReadDataWrapper(const std::shared_ptr<IO::BaseIO> io, const std::string& path)
      : m_io(io)
      , m_path(path)
  {
  }

  /**
   * @brief Function to return the \ref AQNWB::Types::StorageObjectType OTYPE of
   * the instance
   */
  inline StorageObjectType getStorageObjectType() const { return OTYPE; }

  /**
   * @brief Function to check at compile-time whether the object is of a
   * particular VTYPE, e.g., ``if constexpr (wrapper.isType<float>())``
   */
  template<typename T>
  static constexpr bool isType()
  {
    return std::is_same_v<VTYPE, T>;
  }

  /**
   * @brief Deleted copy constructor to prevent construction-copying.
   */
  ReadDataWrapper(const ReadDataWrapper&) = delete;

  /**
   * @brief Deleted copy assignment operator to prevent copying.
   */
  ReadDataWrapper& operator=(const ReadDataWrapper&) = delete;

  /**
   * @brief Destructor.
   */
  virtual ~ReadDataWrapper() {}

  /**
   * @brief Gets the path of the registered type.
   * @return The path of the registered type.
   */
  inline std::string getPath() const { return m_path; }

  /**
   * @brief Get a shared pointer to the IO object.
   * @return Shared pointer to the IO object.
   */
  inline std::shared_ptr<IO::BaseIO> getIO() const { return m_io; }

  /**
   * @brief Get the shape of the data object.
   * @return The shape of the data object.
   */
  inline std::vector<SizeType> getShape() const
  {
    return m_io->getStorageObjectShape(m_path);
  }

  /**
   * @brief Get the number of dimensions of the data object
   * @return The number of dimensions of the data object
   */
  inline SizeType getNumDimensions() const { return this->getShape().size(); }

  /**
   * @brief Check that the object exists
   * @return Bool indicating whether the object exists in the file
   */
  inline bool exists() const
  {
    switch (OTYPE) {
      case StorageObjectType::Dataset: {
        return m_io->objectExists(m_path);
      }
      case StorageObjectType::Attribute: {
        return m_io->attributeExists(m_path);
      }
      default: {
        throw std::runtime_error("Unsupported StorageObjectType");
      }
    }
  }

  /**
   * @brief Reads a dataset and determines the data type.
   *
   * This functions calls the overloaded valuesGeneric({}, {}, {}, {}) variant
   *
   * @return An DataBlockGeneric structure containing the data and shape.
   */
  inline DataBlockGeneric valuesGeneric() const
  {
    switch (OTYPE) {
      case StorageObjectType::Dataset: {
        return m_io->readDataset(m_path);
      }
      case StorageObjectType::Attribute: {
        return m_io->readAttribute(m_path);
      }
      default: {
        throw std::runtime_error("Unsupported StorageObjectType");
      }
    }
  }

  /**
   * @brief Reads a dataset and determines the data type.
   *
   * We do not support slicing for attributes, so this function is disabled for
   * attributes. For attributes we should only use the valuesGeneric() method
   * without arguments.
   *
   * @param start The starting indices for the slice (required).
   * @param count The number of elements to read for each dimension (optional).
   * @param stride The stride for each dimension (optional).
   * @param block The block size for each dimension (optional).
   *
   * @return An DataBlockGeneric structure containing the data and shape.
   */
  template<StorageObjectType U = OTYPE,
           typename std::enable_if<isDataset<U>::value, int>::type = 0>
  inline DataBlockGeneric valuesGeneric(
      const std::vector<SizeType>& start,
      const std::vector<SizeType>& count = {},
      const std::vector<SizeType>& stride = {},
      const std::vector<SizeType>& block = {}) const
  {
    // The function is only enabled for datasets so we don't need to check
    // for attributes here.
    return m_io->readDataset(m_path, start, count, stride, block);
  }

  /**
   * @brief Reads an attribute with a specified data type.
   *
   * This convenience function uses valuesGeneric to read the data and then
   * convert the DataBlockGeneric to a specific DataBlock
   *
   * @tparam T the value type to use. By default this is set to the VTYPE
   *           of the object but is added here to allow the user to
   *           request a different type if appropriate, e.g., if the
   *           object uses VTYPE=std::any and the user knows the type
   *           VTYPE=float
   *
   * @return A DataBlock structure containing the data and shape.
   */
  template<typename T = VTYPE>
  inline DataBlock<VTYPE> values() const
  {
    return DataBlock<T>::fromGeneric(this->valuesGeneric());
  }

  /**
   * @brief Reads an dataset with a specified data type.
   *
   * This convenience function uses valuesGeneric to read the data and then
   * convert the DataBlockGeneric to a specific DataBlock/
   *
   * We do not support slicing for attributes, so this function is disabled for
   * attributes. For attributes we should only use the valuesGeneric() method
   * without arguments.
   *
   * @tparam T the value type to use. By default this is set to the VTYPE
   *           of the object but is added here to allow the user to
   *           request a different type if approbriate, e.g., if the
   *           object uses VTYPE=std::any and the user knows the type
   *           VTYPE=float
   *
   * @param start The starting indices for the slice (optional).
   * @param count The number of elements to read for each dimension (optional).
   * @param stride The stride for each dimension (optional).
   * @param block The block size for each dimension (optional).
   *
   * @return A DataBlock structure containing the data and shape.
   */
  template<typename T = VTYPE,
           StorageObjectType U = OTYPE,
           typename std::enable_if<isDataset<U>::value, int>::type = 0>
  inline DataBlock<VTYPE> values(const std::vector<SizeType>& start,
                                 const std::vector<SizeType>& count = {},
                                 const std::vector<SizeType>& stride = {},
                                 const std::vector<SizeType>& block = {}) const
  {
    // The function is only enabled for datasets so we don't need to check
    // for attributes here.
    return DataBlock<VTYPE>::fromGeneric(
        this->valuesGeneric(start, count, stride, block));
  }

protected:
  /**
   * @brief Pointer to the I/O object to use for reading.
   */
  const std::shared_ptr<IO::BaseIO> m_io;
  /**
   * @brief Path to the dataset or attribute to read
   */
  std::string m_path;
};  // ReadDataWrapper

}  // namespace AQNWB::IO<|MERGE_RESOLUTION|>--- conflicted
+++ resolved
@@ -86,21 +86,12 @@
   }
 
   /**
-<<<<<<< HEAD
-   * @brief Convert the data to an std::variant for convenient access.
-   *
-   * This function casts the std::any data to an std::variant. This only
-   * works for data blocks that store data types defined by BaseDataType.
-   * For other types an std::monostate will be returned instead if the
-   * data cannot be cast to a BaseDataType::BaseDataVectorVariant
-=======
    * @brief Cast the data to an std::variant for convenient access.
    *
    * This function casts the std::any data to an std::variant via an
    * std::any_cast. This only works for data blocks that store data types
    * defined by BaseDataType. For other types an std::monostate will be returned
    * instead if the data cannot be cast to a BaseDataType::BaseDataVectorVariant
->>>>>>> 0e63e1d1
    *
    * @return An std::variant containing the data.
    */
