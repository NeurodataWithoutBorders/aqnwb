#pragma once

#include <algorithm>
#include <chrono>
#include <cmath>
#include <cstdint>
#include <ctime>
#include <iomanip>
#include <sstream>
#include <string>

#include <boost/date_time.hpp>
#include <boost/endian/conversion.hpp>
#include <boost/uuid/uuid.hpp>
#include <boost/uuid/uuid_generators.hpp>
#include <boost/uuid/uuid_io.hpp>

#include "boost/date_time/c_local_time_adjustor.hpp"
#include "io/BaseIO.hpp"
#include "io/hdf5/HDF5IO.hpp"

namespace AQNWB
{
/**
 * @brief Generates a UUID (Universally Unique Identifier) as a string.
 * @return The generated UUID as a string.
 */
static inline std::string generateUuid()
{
  boost::uuids::uuid uuid = boost::uuids::random_generator()();
  std::string uuidStr = boost::uuids::to_string(uuid);

  return uuidStr;
}

/**
 * @brief Get the current time in ISO 8601 format with the UTC offset.
 * @return The current time as a string in ISO 8601 format.
 */
static inline std::string getCurrentTime()
{
  // Set up boost time zone adjustment and time facet
  using local_adj =
      boost::date_time::c_local_adjustor<boost::posix_time::ptime>;
  boost::posix_time::time_facet* f = new boost::posix_time::time_facet();
  f->time_duration_format("%+%H:%M");

  // get local time, utc time, and offset
  auto now = boost::posix_time::microsec_clock::universal_time();
  auto utc_now = local_adj::utc_to_local(now);
  boost::posix_time::time_duration td = utc_now - now;

  // Format the date and time in ISO 8601 format with the UTC offset
  std::ostringstream oss_offset;
  oss_offset.imbue(std::locale(oss_offset.getloc(), f));
  oss_offset << td;

  std::string currentTime = to_iso_extended_string(utc_now);
  currentTime += oss_offset.str();

  return currentTime;
}

/**
 * @brief Factory method to create an IO object.
 * @return A pointer to a BaseIO object
 */
static inline std::shared_ptr<IO::BaseIO> createIO(const std::string& type,
                                                   const std::string& filename)
{
  if (type == "HDF5") {
    return std::make_shared<AQNWB::IO::HDF5::HDF5IO>(filename);
  } else {
    throw std::invalid_argument("Invalid IO type");
  }
}

/**
 * @brief Merge two paths into a single path, handling extra trailing and
 * starting "/".
 *
 * This function is useful for constructing paths in HDF5 files, where paths
 * always use "/".
 *
 * @param path1 The first path to merge.
 * @param path2 The second path to merge.
 *
 * @return The merged path with no extra "/" at the start or end, and exactly
 * one "/" between the two input paths.
 */
static inline std::string mergePaths(const std::string& path1,
                                     const std::string& path2)
{
  std::string result = path1;
  // Remove trailing "/" from path1
  while (!result.empty() && result.back() == '/' && result != "/") {
    result.pop_back();
  }
  // Remove leading "/" from path2
  size_t start = 0;
  while (start < path2.size() && path2[start] == '/') {
    start++;
  }
  // Append path2 to path1 with a "/" in between
  if (!result.empty()) {
    result += '/';
  }
  result += path2.substr(start);

  // Remove any potential occurrences of "//" and replace with "/"
  size_t pos = result.find("//");
  while (pos != std::string::npos) {
    result.replace(pos, 2, "/");
    pos = result.find("//", pos);
  }

  return result;
}

/**
 * @brief Method to convert float values to uint16 values. This method
 * was adapted from JUCE AudioDataConverters using a default value of
 * destBytesPerSample = 2.
 * @param source The source float data to convert
 * @param dest The destination for the converted uint16 data
 * @param numSamples The number of samples to convert
 */
<<<<<<< HEAD
static inline void convertFloatToInt16LE(const float* source,
                                         void* dest,
                                         int numSamples)
=======
inline void convertFloatToInt16LE(const float* source,
                                  void* dest,
                                  SizeType numSamples)
>>>>>>> 264c8932
{
  // TODO - several steps in this function may be unnecessary for our use
  // case. Consider simplifying the intermediate cast to char and the
  // final cast to uint16_t.
  auto maxVal = static_cast<double>(0x7fff);
  auto intData = static_cast<char*>(dest);

  for (SizeType i = 0; i < numSamples; ++i) {
    auto clampedValue =
        std::clamp(maxVal * static_cast<double>(source[i]), -maxVal, maxVal);
    auto intValue =
        static_cast<uint16_t>(static_cast<int16_t>(std::round(clampedValue)));
    intValue = boost::endian::native_to_little(intValue);
    *reinterpret_cast<uint16_t*>(intData) = intValue;
    intData += 2;  // destBytesPerSample is always 2
  }
}

/**
 * @brief Method to scale float values and convert to int16 values
 * @param numSamples The number of samples to convert
 * @param conversion_factor The conversion factor to scale the data
 * @param data The data to convert
 */
static inline std::unique_ptr<int16_t[]> transformToInt16(
    SizeType numSamples, float conversion_factor, const float* data)
{
  std::unique_ptr<float[]> scaledData = std::make_unique<float[]>(numSamples);
  std::unique_ptr<int16_t[]> intData = std::make_unique<int16_t[]>(numSamples);

  // copy data and multiply by scaling factor
  float multFactor = 1.0f / (32767.0f * conversion_factor);
  std::transform(data,
                 data + numSamples,
                 scaledData.get(),
                 [multFactor](float value) { return value * multFactor; });

  // convert float to int16
  convertFloatToInt16LE(scaledData.get(), intData.get(), numSamples);

  return intData;
}

}  // namespace AQNWB<|MERGE_RESOLUTION|>--- conflicted
+++ resolved
@@ -125,15 +125,9 @@
  * @param dest The destination for the converted uint16 data
  * @param numSamples The number of samples to convert
  */
-<<<<<<< HEAD
 static inline void convertFloatToInt16LE(const float* source,
                                          void* dest,
-                                         int numSamples)
-=======
-inline void convertFloatToInt16LE(const float* source,
-                                  void* dest,
-                                  SizeType numSamples)
->>>>>>> 264c8932
+                                         SizeType numSamples)
 {
   // TODO - several steps in this function may be unnecessary for our use
   // case. Consider simplifying the intermediate cast to char and the
