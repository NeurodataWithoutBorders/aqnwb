--- conflicted
+++ resolved
@@ -100,11 +100,7 @@
      * string with the JSON specification of the format schema.
      **/
     std::vector<std::pair<std::string_view, std::string_view>>
-<<<<<<< HEAD
-        specVariables;  ///<
-=======
         specVariables;  ///< The specVariables of the namespace.
->>>>>>> 2a907409
   };
 };
 }  // namespace AQNWB