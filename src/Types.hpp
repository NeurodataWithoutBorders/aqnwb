--- conflicted
+++ resolved
@@ -92,7 +92,6 @@
   {
     std::string name;  ///< The name of the namespace.
     std::string version;  ///< The version of the namespace.
-<<<<<<< HEAD
 
     /** @brief The specVariables of the namespace.
      *
@@ -101,11 +100,7 @@
      * string with the JSON specification of the format schema.
      **/
     std::vector<std::pair<std::string_view, std::string_view>>
-        specVariables;  ///<
-=======
-    std::vector<std::pair<std::string_view, std::string_view>>
         specVariables;  ///< The specVariables of the namespace.
->>>>>>> 2b55394b
   };
 };
 }  // namespace AQNWB