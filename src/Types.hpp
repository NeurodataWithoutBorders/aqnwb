#pragma once

#include <cstddef>
#include <vector>

namespace AQNWB
{

// Forward declaration of Channel
class Channel;

/**
 * @brief Provides definitions for various types used in the project.
 */
class Types
{
public:
  /**
   * @brief Represents the status of an operation.
   */
  enum Status
  {
    Success = 0,
    Failure = -1
  };

  /**
   * @brief Overloaded && operator for Status enum
   * @param lhs Left-hand side Status
   * @param rhs Right-hand side Status
   * @return Success if both statuses are Success, Failure otherwise
   */
  friend Status operator&&(Status lhs, Status rhs)
  {
    return (lhs == Success && rhs == Success) ? Success : Failure;
  }

  /**
   * @brief Overloaded || operator for Status enum
   * @param lhs Left-hand side Status
   * @param rhs Right-hand side Status
   * @return Success if either status is Success, Failure otherwise
   */
  friend Status operator||(Status lhs, Status rhs)
  {
    return (lhs == Success || rhs == Success) ? Success : Failure;
  }

  /**
   * @brief Types of object used in the NWB schema
   */
  enum StorageObjectType
  {
    Group = 0,
    Dataset = 1,
    Attribute = 2,
    Undefined = -1
  };

  /**
   *  \brief Helper struct to check if a value is a data field, i.e.,
   * Dataset or Attribute
   *
   * This function is used to enforce constraints on templated functions that
   * should only be callable for valid StorageObjectType values
   */
  template<StorageObjectType T>
  struct IsDataStorageObjectType
      : std::integral_constant<bool, (T == Dataset || T == Attribute)>
  {
  };

  /**
   * @brief Alias for the size type used in the project.
   */
  using SizeType = size_t;

  /**
   * @brief Alias for an array of size types used in the project.
   */
  using SizeArray = std::vector<size_t>;

  /**
   * @brief Alias for a vector of channels.
   */
  using ChannelVector = std::vector<Channel>;

  /**
   * @brief Struct to hold namespace information.
   */
  struct NamespaceInfo
  {
    std::string name;  ///< The name of the namespace.
    std::string version;  ///< The version of the namespace.
<<<<<<< HEAD
=======

    /** @brief The specVariables of the namespace.
     *
     * This is a vector of pairs, where each pair consists of 1) the
     * name of the specification filed (e.g., "nwb.base") and 2) the
     * string with the JSON specification of the format schema.
     **/
>>>>>>> 2a907409
    std::vector<std::pair<std::string_view, std::string_view>>
        specVariables;  ///< The specVariables of the namespace.
  };
};
}  // namespace AQNWB<|MERGE_RESOLUTION|>--- conflicted
+++ resolved
@@ -92,8 +92,6 @@
   {
     std::string name;  ///< The name of the namespace.
     std::string version;  ///< The version of the namespace.
-<<<<<<< HEAD
-=======
 
     /** @brief The specVariables of the namespace.
      *
@@ -101,7 +99,6 @@
      * name of the specification filed (e.g., "nwb.base") and 2) the
      * string with the JSON specification of the format schema.
      **/
->>>>>>> 2a907409
     std::vector<std::pair<std::string_view, std::string_view>>
         specVariables;  ///< The specVariables of the namespace.
   };
