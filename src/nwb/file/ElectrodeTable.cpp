--- conflicted
+++ resolved
@@ -11,18 +11,14 @@
 /** Constructor */
 ElectrodeTable::ElectrodeTable(std::shared_ptr<IO::BaseIO> io)
     : DynamicTable(electrodeTablePath,  // use the electrodeTablePath
-<<<<<<< HEAD
-                   io)
+                   io,
+                   {"group", "group_name", "location"})
     , electrodeDataset(
           std::make_unique<ElementIdentifiers>(electrodeTablePath + "/id", io))
     , groupNamesDataset(
           std::make_unique<VectorData>(electrodeTablePath + "/group_name", io))
     , locationsDataset(
           std::make_unique<VectorData>(electrodeTablePath + "/location", io))
-=======
-                   io,
-                   {"group", "group_name", "location"})
->>>>>>> 968fcf0d
 {
 }
 
