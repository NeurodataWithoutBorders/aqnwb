--- conflicted
+++ resolved
@@ -26,7 +26,7 @@
                                std::shared_ptr<IO::BaseIO> io)
     : DynamicTable(electrodeTablePath, io)
     , m_electrodeDataset(std::make_unique<ElementIdentifiers>(
-          AQNWB::mergePaths(electrodeTablePath, "id"), io))
+          AQNWB::mergePaths(electrodeTablePath, "id"), io))ƒ
     , m_groupNamesDataset(std::make_unique<VectorData<std::string>>(
           AQNWB::mergePaths(electrodeTablePath, "group_name"), io))
     , m_locationsDataset(std::make_unique<VectorData<std::string>>(
@@ -56,22 +56,14 @@
                                    AQNWB::mergePaths(m_path, "id"))));
   Status groupNameStatus = m_groupNamesDataset->initialize(
       std::unique_ptr<IO::BaseRecordingData>(
-<<<<<<< HEAD
-          m_io->createArrayDataSet(IO::BaseDataType::V_STR,
-=======
           m_io->createArrayDataSet(vstrType,
->>>>>>> 366a7165
                                    SizeArray {0},
                                    SizeArray {1},
                                    AQNWB::mergePaths(m_path, "group_name"))),
       "the name of the ElectrodeGroup this electrode is a part of");
   Status locationStatus = m_locationsDataset->initialize(
       std::unique_ptr<IO::BaseRecordingData>(
-<<<<<<< HEAD
-          m_io->createArrayDataSet(IO::BaseDataType::V_STR,
-=======
           m_io->createArrayDataSet(vstrType,
->>>>>>> 366a7165
                                    SizeArray {0},
                                    SizeArray {1},
                                    AQNWB::mergePaths(m_path, "location"))),
