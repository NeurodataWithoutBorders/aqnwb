--- conflicted
+++ resolved
@@ -50,13 +50,8 @@
                     const std::string& location,
                     const std::shared_ptr<Device>& device);
 
-<<<<<<< HEAD
-  DEFINE_DATASET_FIELD(readData,
-                       recordData,
-=======
   DEFINE_DATASET_FIELD(readPosition,
                        recordPosition,
->>>>>>> 1af05294
                        std::any,
                        "position",
                        Stereotaxis or common framework coordinates)
