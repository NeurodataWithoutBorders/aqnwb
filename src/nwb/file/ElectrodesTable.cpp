--- conflicted
+++ resolved
@@ -13,39 +13,24 @@
 ElectrodesTable::ElectrodesTable(std::shared_ptr<IO::BaseIO> io)
     : DynamicTable(electrodesTablePath,  // use the electrodesTablePath
                    io)
-<<<<<<< HEAD
+    , m_electrodeDataset(ElementIdentifiers::create(
+          AQNWB::mergePaths(electrodesTablePath, "id"), io))
     , m_groupNamesVectorData(VectorData::create(
           AQNWB::mergePaths(electrodeTablePath, "group_name"), io))
     , m_locationsVectorData(VectorData::create(
           AQNWB::mergePaths(electrodeTablePath, "location"), io))
-=======
-    , m_electrodeDataset(std::make_unique<ElementIdentifiers>(
-          AQNWB::mergePaths(electrodesTablePath, "id"), io))
-    , m_groupNamesDataset(std::make_unique<VectorData>(
-          AQNWB::mergePaths(electrodesTablePath, "group_name"), io))
-    , m_locationsDataset(std::make_unique<VectorData>(
-          AQNWB::mergePaths(electrodesTablePath, "location"), io))
->>>>>>> 275e26d1
 {
 }
 
 ElectrodesTable::ElectrodesTable(const std::string& path,
                                  std::shared_ptr<IO::BaseIO> io)
-<<<<<<< HEAD
     : DynamicTable(electrodeTablePath, io)
+    , m_electrodeDataset(ElementIdentifiers>::create(
+          AQNWB::mergePaths(electrodesTablePath, "id"), io))  
     , m_groupNamesVectorData(VectorData::create(
           AQNWB::mergePaths(electrodeTablePath, "group_name"), io))
     , m_locationsVectorData(VectorData::create(
           AQNWB::mergePaths(electrodeTablePath, "location"), io))
-=======
-    : DynamicTable(electrodesTablePath, io)
-    , m_electrodeDataset(std::make_unique<ElementIdentifiers>(
-          AQNWB::mergePaths(electrodesTablePath, "id"), io))
-    , m_groupNamesDataset(std::make_unique<VectorData>(
-          AQNWB::mergePaths(electrodesTablePath, "group_name"), io))
-    , m_locationsDataset(std::make_unique<VectorData>(
-          AQNWB::mergePaths(electrodesTablePath, "location"), io))
->>>>>>> 275e26d1
 {
   assert(path == this->electrodesTablePath && "ElectrodesTable object is required to appear at /general/extracellular_ephys/electrodes");
 }
