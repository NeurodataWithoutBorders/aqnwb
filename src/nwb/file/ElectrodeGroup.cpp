#include "nwb/file/ElectrodeGroup.hpp"

#include "Utils.hpp"

using namespace AQNWB::NWB;

// ElectrodeGroup
// Initialize the static registered_ member to trigger registration
REGISTER_SUBCLASS_IMPL(ElectrodeGroup)

/** Constructor */
ElectrodeGroup::ElectrodeGroup(const std::string& path,
                               std::shared_ptr<IO::BaseIO> io)
    : NWBContainer(path, io)
{
}

/** Destructor */
ElectrodeGroup::~ElectrodeGroup() {}

Status ElectrodeGroup::initialize(const std::string& description,
                                  const std::string& location,
                                  const std::shared_ptr<Device>& device)
{
<<<<<<< HEAD
  auto ioPtr = getIO();
  if (!ioPtr) {
    std::cerr << "ElectrodeGroup::initialize: IO object is not valid."
              << std::endl;
    return Status::Failure;
  }

  auto ctrInitStatus = Container::initialize();
=======
  NWBContainer::initialize();
>>>>>>> 8f80186e
  if (description != "")
    ioPtr->createAttribute(description, m_path, "description");
  ioPtr->createAttribute(location, m_path, "location");
  ioPtr->createLink(AQNWB::mergePaths("/" + m_path, "device"),
                    AQNWB::mergePaths("/", device->getPath()));
  return ctrInitStatus;
}<|MERGE_RESOLUTION|>--- conflicted
+++ resolved
@@ -22,7 +22,6 @@
                                   const std::string& location,
                                   const std::shared_ptr<Device>& device)
 {
-<<<<<<< HEAD
   auto ioPtr = getIO();
   if (!ioPtr) {
     std::cerr << "ElectrodeGroup::initialize: IO object is not valid."
@@ -30,10 +29,7 @@
     return Status::Failure;
   }
 
-  auto ctrInitStatus = Container::initialize();
-=======
-  NWBContainer::initialize();
->>>>>>> 8f80186e
+  auto ctrInitStatus = NWBContainer::initialize();
   if (description != "")
     ioPtr->createAttribute(description, m_path, "description");
   ioPtr->createAttribute(location, m_path, "location");
