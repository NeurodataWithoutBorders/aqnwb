--- conflicted
+++ resolved
@@ -61,14 +61,8 @@
    * @brief Write a single spike series event
    * @param numSamples The number of samples in the event
    * @param numChannels The number of channels in the event
-<<<<<<< HEAD
    * @param dataInput The data of the event
    * @param timestampsInput The timestamps of the event
-   * @param
-=======
-   * @param data The data of the event
-   * @param timestamps The timestamps of the event
->>>>>>> 33e34810
    */
   Status writeSpike(const SizeType& numSamples,
                     const SizeType& numChannels,
