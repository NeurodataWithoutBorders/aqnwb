#include "nwb/ecephys/ElectricalSeries.hpp"

#include "Utils.hpp"
#include "nwb/file/ElectrodesTable.hpp"

using namespace AQNWB::NWB;

// ElectricalSeries
// Initialize the static registered_ member to trigger registration
REGISTER_SUBCLASS_IMPL(ElectricalSeries)

/** Constructor */
ElectricalSeries::ElectricalSeries(const std::string& path,
                                   std::shared_ptr<IO::BaseIO> io)
    : TimeSeries(path, io)
{
}

/** Destructor */
ElectricalSeries::~ElectricalSeries() {}

/** Initialization function*/
Status ElectricalSeries::initialize(const IO::ArrayDataSetConfig& dataConfig,
                                    const Types::ChannelVector& channelVector,
                                    const std::string& description,
                                    const float& conversion,
                                    const float& resolution,
                                    const float& offset)
{
  auto ioPtr = getIO();
  if (!ioPtr) {
    std::cerr << "ElectricalSeries::initialize: IO object is not valid."
              << std::endl;
    return Status::Failure;
  }

  auto tsInitStatus = TimeSeries::initialize(dataConfig,
                                             "volts",
                                             description,
                                             channelVector[0].getComments(),
                                             conversion,
                                             resolution,
                                             offset);

  this->m_channelVector = channelVector;

  // get the number of electrodes from the electrode table
  std::string idPath =
<<<<<<< HEAD
      AQNWB::mergePaths(ElectrodesTable::electrodeTablePath, "id");
  std::vector<SizeType> elecTableDsetSize =
      ioPtr->getStorageObjectShape(idPath);
=======
      AQNWB::mergePaths(ElectrodesTable::electrodesTablePath, "id");
  std::vector<SizeType> elecTableDsetSize = m_io->getStorageObjectShape(idPath);
>>>>>>> 275e26d1
  SizeType numElectrodes = elecTableDsetSize[0];

  // setup variables based on number of channels
  std::vector<int> electrodeInds(channelVector.size());
  std::vector<float> channelConversions(channelVector.size());
  for (size_t i = 0; i < channelVector.size(); ++i) {
    SizeType globalIndex = channelVector[i].getGlobalIndex();
    if (globalIndex >= numElectrodes) {
      std::cerr << "ElectricalSeries::initialize electrode index "
                << globalIndex << " is out of range. Max index is "
                << (numElectrodes - 1) << std::endl;
      return Status::Failure;
    }
    electrodeInds[i] = static_cast<int>(channelVector[i].getGlobalIndex());
    channelConversions[i] = channelVector[i].getConversion();
  }
  m_samplesRecorded = SizeArray(channelVector.size(), 0);

  // make channel conversion dataset
  IO::ArrayDataSetConfig channelConversionConfig(
      IO::BaseDataType::F32, SizeArray {1}, dataConfig.getChunking());
  ioPtr->createArrayDataSet(
      channelConversionConfig,
      AQNWB::mergePaths(getPath(), "/channel_conversion"));
  auto channelConversionRecorder = recordChannelConversion();
  channelConversionRecorder->writeDataBlock(
      std::vector<SizeType>(1, channelVector.size()),
      IO::BaseDataType::F32,
      &channelConversions[0]);
  // add axis attribute for channel conversion
  const signed int axis_value = 1;
  ioPtr->createAttribute(IO::BaseDataType::I32,
                         &axis_value,
                         AQNWB::mergePaths(getPath(), "channel_conversion"),
                         "axis",
                         1);

  // make electrodes dataset
  IO::ArrayDataSetConfig electrodesConfig(IO::BaseDataType::I32,
                                          SizeArray {channelVector.size()},
                                          dataConfig.getChunking());
  ioPtr->createArrayDataSet(electrodesConfig,
                            AQNWB::mergePaths(getPath(), "electrodes"));

  auto electrodesRecorder = recordElectrodes();
  electrodesRecorder->writeDataBlock(SizeArray {channelVector.size()},
                                     IO::BaseDataType::I32,
                                     &electrodeInds[0]);
  auto electrodesPath = AQNWB::mergePaths(getPath(), "electrodes");
  ioPtr->createCommonNWBAttributes(
      electrodesPath, "hdmf-common", "DynamicTableRegion");
<<<<<<< HEAD
  ioPtr->createAttribute("the electrodes that generated this electrical series",
                         electrodesPath,
                         "description");
  ioPtr->createReferenceAttribute(ElectrodesTable::electrodeTablePath,
                                  AQNWB::mergePaths(getPath(), "electrodes"),
                                  "table");

  return tsInitStatus;
=======
  m_io->createAttribute("the electrodes that generated this electrical series",
                        electrodesPath,
                        "description");
  m_io->createReferenceAttribute(ElectrodesTable::electrodesTablePath,
                                 AQNWB::mergePaths(getPath(), "electrodes"),
                                 "table");

  return Status::Success;
>>>>>>> 275e26d1
}

Status ElectricalSeries::writeChannel(SizeType channelInd,
                                      const SizeType& numSamples,
                                      const void* dataInput,
                                      const void* timestampsInput,
                                      const void* controlInput)
{
  // get offsets and datashape
  std::vector<SizeType> dataShape = {
      numSamples, 1};  // Note: schema has 1D and 3D but planning to deprecate
  std::vector<SizeType> positionOffset = {m_samplesRecorded[channelInd],
                                          channelInd};

  // track samples recorded per channel
  m_samplesRecorded[channelInd] += numSamples;

  // write channel data
  if (channelInd == 0) {
    return writeData(
        dataShape, positionOffset, dataInput, timestampsInput, controlInput);
  } else {
    return writeData(dataShape, positionOffset, dataInput);
  }
}<|MERGE_RESOLUTION|>--- conflicted
+++ resolved
@@ -46,14 +46,9 @@
 
   // get the number of electrodes from the electrode table
   std::string idPath =
-<<<<<<< HEAD
-      AQNWB::mergePaths(ElectrodesTable::electrodeTablePath, "id");
+      AQNWB::mergePaths(ElectrodesTable::electrodesTablePath, "id");
   std::vector<SizeType> elecTableDsetSize =
       ioPtr->getStorageObjectShape(idPath);
-=======
-      AQNWB::mergePaths(ElectrodesTable::electrodesTablePath, "id");
-  std::vector<SizeType> elecTableDsetSize = m_io->getStorageObjectShape(idPath);
->>>>>>> 275e26d1
   SizeType numElectrodes = elecTableDsetSize[0];
 
   // setup variables based on number of channels
@@ -105,25 +100,14 @@
   auto electrodesPath = AQNWB::mergePaths(getPath(), "electrodes");
   ioPtr->createCommonNWBAttributes(
       electrodesPath, "hdmf-common", "DynamicTableRegion");
-<<<<<<< HEAD
   ioPtr->createAttribute("the electrodes that generated this electrical series",
                          electrodesPath,
                          "description");
-  ioPtr->createReferenceAttribute(ElectrodesTable::electrodeTablePath,
+  ioPtr->createReferenceAttribute(ElectrodesTable::electrodesTablePath,
                                   AQNWB::mergePaths(getPath(), "electrodes"),
                                   "table");
 
   return tsInitStatus;
-=======
-  m_io->createAttribute("the electrodes that generated this electrical series",
-                        electrodesPath,
-                        "description");
-  m_io->createReferenceAttribute(ElectrodesTable::electrodesTablePath,
-                                 AQNWB::mergePaths(getPath(), "electrodes"),
-                                 "table");
-
-  return Status::Success;
->>>>>>> 275e26d1
 }
 
 Status ElectricalSeries::writeChannel(SizeType channelInd,
