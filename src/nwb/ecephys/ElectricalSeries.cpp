--- conflicted
+++ resolved
@@ -58,17 +58,11 @@
       std::vector<SizeType>(1, channelVector.size()),
       IO::BaseDataType::F32,
       &channelConversions[0]);
-<<<<<<< HEAD
-  io->createCommonNWBAttributes(this->getPath() + "/channel_conversion",
+
+  m_io->createCommonNWBAttributes(this->getPath() + "/channel_conversion",
                                 "hdmf-common",  // TODO shouldn't this be core?
                                 "",
                                 "Bit volts values for all channels");
-=======
-  m_io->createCommonNWBAttributes(getPath() + "/channel_conversion",
-                                  "hdmf-common",
-                                  "",
-                                  "Bit volts values for all channels");
->>>>>>> 968fcf0d
 
   // make electrodes dataset
   electrodesDataset = std::unique_ptr<IO::BaseRecordingData>(
@@ -81,15 +75,9 @@
       std::vector<SizeType>(1, channelVector.size()),
       IO::BaseDataType::I32,
       &electrodeInds[0]);
-<<<<<<< HEAD
-  io->createCommonNWBAttributes(
+  m_io->createCommonNWBAttributes(
       this->getPath() + "/electrodes", "hdmf-common", "DynamicTableRegion", "");
-  io->createReferenceAttribute(
-=======
-  m_io->createCommonNWBAttributes(
-      getPath() + "/electrodes", "hdmf-common", "DynamicTableRegion", "");
   m_io->createReferenceAttribute(
->>>>>>> 968fcf0d
       ElectrodeTable::electrodeTablePath, getPath() + "/electrodes", "table");
 }
 
