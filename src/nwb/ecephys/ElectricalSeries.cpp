--- conflicted
+++ resolved
@@ -9,32 +9,8 @@
 
 /** Constructor */
 ElectricalSeries::ElectricalSeries(const std::string& path,
-<<<<<<< HEAD
                                    std::shared_ptr<IO::BaseIO> io)
     : TimeSeries(path, io)
-=======
-                                   std::shared_ptr<BaseIO> io,
-                                   const BaseDataType& dataType,
-                                   const Types::ChannelVector& channelVector,
-                                   const std::string& description,
-                                   const SizeArray& dsetSize,
-                                   const SizeArray& chunkSize,
-                                   const float& conversion,
-                                   const float& resolution,
-                                   const float& offset)
-    : TimeSeries(path,
-                 io,
-                 dataType,
-                 "volts",  // default unit for Electrical Series
-                 description,
-                 channelVector[0].getComments(),
-                 dsetSize,
-                 chunkSize,
-                 channelVector[0].getConversion(),
-                 resolution,
-                 offset)
-    , channelVector(channelVector)
->>>>>>> 33e34810
 {
 }
 
@@ -71,19 +47,11 @@
   samplesRecorded = SizeArray(channelVector.size(), 0);
 
   // make channel conversion dataset
-<<<<<<< HEAD
-  channelConversion = std::unique_ptr<IO::BaseRecordingData>(
-      io->createArrayDataSet(IO::BaseDataType::F32,
-                             SizeArray {1},
-                             chunkSize,
-                             getPath() + "/channel_conversion"));
-=======
   channelConversion = std::unique_ptr<BaseRecordingData>(
       m_io->createArrayDataSet(BaseDataType::F32,
                                SizeArray {1},
                                chunkSize,
                                getPath() + "/channel_conversion"));
->>>>>>> 33e34810
   channelConversion->writeDataBlock(
       std::vector<SizeType>(1, channelVector.size()),
       IO::BaseDataType::F32,
@@ -94,19 +62,12 @@
                                   "Bit volts values for all channels");
 
   // make electrodes dataset
-<<<<<<< HEAD
-  electrodesDataset = std::unique_ptr<IO::BaseRecordingData>(
-      io->createArrayDataSet(IO::BaseDataType::I32,
-                             SizeArray {1},
-                             chunkSize,
-                             getPath() + "/electrodes"));
-=======
   electrodesDataset = std::unique_ptr<BaseRecordingData>(
       m_io->createArrayDataSet(BaseDataType::I32,
                                SizeArray {1},
                                chunkSize,
                                getPath() + "/electrodes"));
->>>>>>> 33e34810
+
   electrodesDataset->writeDataBlock(
       std::vector<SizeType>(1, channelVector.size()),
       IO::BaseDataType::I32,
