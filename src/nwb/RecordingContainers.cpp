--- conflicted
+++ resolved
@@ -62,11 +62,7 @@
   if (es == nullptr)
     return Status::Failure;
 
-<<<<<<< HEAD
-  return es->writeChannel(channel.localIndex, numSamples, data, timestamps);
-=======
-  es->writeChannel(channel.getLocalIndex(), numSamples, data, timestamps);
->>>>>>> 33e34810
+  return es->writeChannel(channel.getLocalIndex(), numSamples, data, timestamps);
 }
 
 Status RecordingContainers::writeSpikeEventData(const SizeType& containerInd,
