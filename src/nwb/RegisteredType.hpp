#pragma once

#include <filesystem>
#include <functional>
#include <memory>
#include <string>
#include <unordered_map>
#include <unordered_set>

#include "Types.hpp"
#include "Utils.hpp"
#include "io/BaseIO.hpp"
#include "io/ReadIO.hpp"

namespace AQNWB
{
namespace NWB
{

/**
 * @brief Alias for AQNWB::Types::StorageObjectType::Attribute
 */
constexpr auto AttributeField = AQNWB::Types::StorageObjectType::Attribute;

/**
 * @brief Alias for AQNWB::Types::StorageObjectType::Dataset
 */
constexpr auto DatasetField = AQNWB::Types::StorageObjectType::Dataset;

/**
 * @brief Base class for types defined in the NWB schema
 *
 * This class maintains a static registry of all subclasses that inherit from
 * it. To register a new class we need to call the macro
 * "REGISTER_SUBCLASS(MySubClass)" in the definition of the subclass. All
 * subclasses must also implement the constructor with the ``path`` and ``io``
 * as sole input arguments. This in turn allows us to create any subclass of
 * container based on its name because we can : 1) look-up classes by their name
 * in the registry and 2) all subclasses have a consistent constructor. The
 * registry is static in the sense that it is a static member of the Container
 * class (and as such it is shared among all instances of Container and its
 * subclasses). However, the registry is not static in the sense that it is
 * being created at compile time; but it is created and can be modified at
 * runtime.
 *
 */
class RegisteredType
{
public:
  /**
   * @brief Constructor.
   *
   * All registered subclasses of RegisteredType must implement a constructor
   * with these arguments.
   *
   * @param path The path of the registered type.
   * @param io A shared pointer to the IO object.
   */
  RegisteredType(const std::string& path,
                 std::shared_ptr<AQNWB::IO::BaseIO> io);

  /**
   * @brief Destructor.
   */
  virtual ~RegisteredType();

  /**
   * @brief Gets the path of the registered type.
   * @return The path of the registered type.
   */
  inline std::string getPath() const { return m_path; }

  /**
   * @brief Get the name of the object
   *
   * This is the last part of getPath(), much like the filename portion
   * of a file system path.
   * @return String with the name of the object
   */
  inline std::string getName() const
  {
    return std::filesystem::path(m_path).filename().string();
  }

  /**
   * @brief Get a shared pointer to the IO object.
   * @return Shared pointer to the IO object.
   */
  inline std::shared_ptr<AQNWB::IO::BaseIO> getIO() const { return m_io; }

  /**
   * @brief Get the registry of subclass names.
   *
   * The registry is a function-local static variable, which means it
   * is lazily initialized on the first call to this function and
   * persists for the duration of the program. This implementation
   * provides thread-safety and avoids the static initialization order fiasco.
   *
   * @return A reference to an unordered_set containing the names of all
   * registered subclasses.
   */
  static std::unordered_set<std::string>& getRegistry();

  /**
   * @brief Get the factory map for creating instances of subclasses.
   *
   * The factory map is a function-local static variable, which means it
   * is lazily initialized on the first call to this function and
   * persists for the duration of the program. This implementation
   * provides thread-safety and avoids the static initialization order fiasco.
   *
   * @return A reference to an unordered_map containing factory functions for
   * registered subclasses.
   */
  static std::unordered_map<
      std::string,
      std::pair<std::function<std::unique_ptr<RegisteredType>(
                    const std::string&, std::shared_ptr<AQNWB::IO::BaseIO>)>,
                std::pair<std::string, std::string>>>&
  getFactoryMap();

  /**
   * @brief Create an instance of a registered subclass by name.
   *
   * @param fullClassName The combined namespace and class name to instantiate,
   * i.e., namespace::class
   * @param path The path of the registered type.
   * @param io A shared pointer to the IO object.
   * @param fallbackToBase If true, return a base class instance if the
   *        full class is not found. The base class to use is defined by
   *        m_defaultUnregisteredGroupTypeClass and
   * m_defaultUnregisteredDatasetTypeClass depending on whether the type is a
   * group or dataset.
   * @return A unique_ptr to the created instance of the subclass, or nullptr if
   * the subclass is not found.
   */
  static std::shared_ptr<RegisteredType> create(
      const std::string& fullClassName,
      const std::string& path,
<<<<<<< HEAD
      std::shared_ptr<AQNWB::IO::BaseIO> io)
  {
    auto it = getFactoryMap().find(fullClassName);
    if (it != getFactoryMap().end()) {
      return it->second.first(path, io);
    }
    return nullptr;
  }
=======
      std::shared_ptr<IO::BaseIO> io,
      bool fallbackToBase = false);

  /**
   * @brief Factory method to create an instance of a subclass of RegisteredType
   * from file
   *
   * The function: 1) reads the  "namespace" and "neurodata_type" attributes at
   * the given path, 2) looks up the corresponding subclass of  RegisteredType
   * for that type in the type registry 3) instantiates the subclass to
   * represent the object at the path.
   *
   * @param path The path of the registered type.
   * @param io A shared pointer to the IO object.
   * @param fallbackToBase If true, return a base class instance if the
   *        full class is not found. The base class to use is defined by
   *        m_defaultUnregisteredGroupTypeClass and
   * m_defaultUnregisteredDatasetTypeClass depending on whether the type is a
   * group or dataset.
   *
   * @return A unique pointer to the created RegisteredType instance, or nullptr
   * if creation fails.
   */
  static std::shared_ptr<AQNWB::NWB::RegisteredType> create(
      const std::string& path,
      std::shared_ptr<IO::BaseIO> io,
      bool fallbackToBase = false);
>>>>>>> d07ab5f2

  /**
   * @brief Factory method to create an instance of a subclass of RegisteredType
   * by type.
   *
   * @tparam T The subclass of RegisteredType to instantiate.
   * @param path The path of the container.
   * @param io A shared pointer to the IO object.
   * @return A unique_ptr to the created instance of the subclass.
   */
  template<typename T>
  static inline std::shared_ptr<T> create(const std::string& path,
                                          std::shared_ptr<AQNWB::IO::BaseIO> io)
  {
    static_assert(std::is_base_of<RegisteredType, T>::value,
                  "T must be a derived class of RegisteredType");
    return std::shared_ptr<T>(new T(path, io));
  }

  /**
<<<<<<< HEAD
   * @brief Factory method to create an instance of a subclass of RegisteredType
   * from file
   *
   * The function: 1) reads the  "namespace" and "neurodata_type" attributes at
   * the given path, 2) looks up the corresponding subclass of  RegisteredType
   * for that type in the type registry 3) instantiates the subclass to
   * represent the object at the path.
   *
   * @return A unique pointer to the created RegisteredType instance, or nullptr
   * if creation fails.
   */
  static std::shared_ptr<AQNWB::NWB::RegisteredType> create(
      const std::string& path, std::shared_ptr<AQNWB::IO::BaseIO> io);

  /**
=======
>>>>>>> d07ab5f2
   * @brief Get the name of the class type.
   *
   * The REGISTER_SUBCLASS macro defines an  automatic override
   * for this function to return the unmangled name of the class.
   * The name  of the class must be the same as the neurodata_type
   * that it implements.
   *
   * @return The name of the type as a string
   */
  virtual std::string getTypeName() const;

  /**
   * @brief Get the schema namespace of the class type.
   *
   * This is the namespace of the neurodata_type in the format
   * schema and NOT the namespace of the class in C++.
   * The REGISTER_SUBCLASS macro defines an  automatic override
   * for this function to return the namespace as defined when
   * the class was registered.
   *
   * @return The namespace of the type as a string.
   */
  virtual std::string getNamespace() const;

  /**
   * @brief Get the full name of the type, i.e., `namespace::typename`
   *
   * This is just a simple convenience function that uses the getNamespace
   * and getTypeName methods.
   *
   * @return The full name of the type consisting of `namespace::typename`
   */
  inline std::string getFullTypeName() const
  {
    return (getNamespace() + "::" + getTypeName());
  }

  /**
   * @brief Support reading of arbitrary fields by their relative path
   *
   * This function provided as a general "backup" to support reading of
   * arbitrary fields even if the sub-class may not have an explicit
   * DEFINE_FIELD specified for the field. If a DEFINE_FIELD exists then
   * the corresponding read method should be used as it avoids the need
   * for specifying most (if not all) of the function an template
   * parameters needed by this function.
   *
   * @param fieldPath The relative path of the field within the current type,
   * i.e., relative to `m_path`
   * @tparam SOT The storage object type. This must be a either
   * StorageObjectType::Dataset or StorageObjectType::Attribute
   * @tparam VTYPE The value type of the field to be read.
   * @tparam Enable SFINAE (Substitution Failure Is Not An Error) mechanism
   * to enable this function only if SOT is a Dataset or Attribute.
   *
   * @return ReadDataWrapper object for lazy reading of the field
   */
  template<StorageObjectType SOT,
           typename VTYPE,
           typename std::enable_if<Types::IsDataStorageObjectType<SOT>::value,
                                   int>::type = 0>
  inline std::unique_ptr<AQNWB::IO::ReadDataWrapper<SOT, VTYPE>> readField(
      const std::string& fieldPath) const
  {
    return std::make_unique<AQNWB::IO::ReadDataWrapper<SOT, VTYPE>>(
        m_io, AQNWB::mergePaths(m_path, fieldPath));
  }

  /**
   * @brief Read a field that is itself a RegisteredType
   *
   * @param fieldPath The relative path of the field within the current type,
   * i.e., relative to `m_path. The field must itself be RegisteredType
   *
   * @return A unique_ptr to the created instance of the subclass.
   */
  inline std::shared_ptr<AQNWB::NWB::RegisteredType> readField(
      const std::string& fieldPath) const
  {
    return this->create(AQNWB::mergePaths(m_path, fieldPath), m_io);
  }

  /**
   * @brief Find all typed objects that are owned by this object, i.e.,
   * objects that have a neurodata_type and namespace attribute and have
   * this object as there closest parent with an assigned type.
   *
   * This is a shorthand for calling
   * `getIO()->findTypes(m_path, types, IO::SearchMode::STOP_ON_TYPE, true);`
   *
   * @param types The set of types to search for. If an empty set is provided,
   * then all objects with an assigned type (i.e., object that have a
   * neurodata_type and namespace attributed) will be returned.
   * @param search_mode The search mode to use. By default
   * IO::SearchMode::STOP_ON_TYPE is used to only retrieve objects that are
   * owned by this object. To recursively search though all types nested within
   * the object set to IO::SearchMode::CONTINUE_ON_TYPE
   * @return An unordered map where each key is the path to an object and its
   * corresponding value is the type of the object.
   */
  virtual std::unordered_map<std::string, std::string> findOwnedTypes(
      const std::unordered_set<std::string>& types = {},
      const AQNWB::IO::SearchMode& search_mode =
          AQNWB::IO::SearchMode::STOP_ON_TYPE) const;

protected:
  /// @brief Save the default RegisteredType to use for reading Group types that
  /// are not registered
  static const std::string m_defaultUnregisteredGroupTypeClass;

  /// @brief Save the default RegisteredType to use for reading Dataset types
  /// that are not registered
  static const std::string m_defaultUnregisteredDatasetTypeClass;

  /**
   * @brief Register a subclass name and its factory function in the registry.
   *
   * @param fullClassName The combined namespace and class name to register.
   * @param factoryFunction The factory function to create instances of the
   * subclass.
   * @param typeName The name of the type (usually the class name).
   * @param typeNamespace The namespace of the type.
   */
  static void registerSubclass(
      const std::string& fullClassName,
      std::function<std::unique_ptr<RegisteredType>(
          const std::string&, std::shared_ptr<AQNWB::IO::BaseIO>)>
          factoryFunction,
      const std::string& typeName,
      const std::string& typeNamespace);

  /**
   * @brief The path of the registered type.
   */
  std::string m_path;

  /**
   * @brief A shared pointer to the IO object.
   */
  std::shared_ptr<AQNWB::IO::BaseIO> m_io;
};

/**
 * @brief Macro to register a subclass with the RegisteredType class registry.
 *
 * This macro defines:
 * - A static method `registerSubclass` that triggers registration of the
 * subclass type when the subclass type is loaded.
 * - A static member `registered_` that ensures the registration occurs.
 * - override getTypeName for the class to return the correct type name
 * - override getNamespace for the class to return the correct namespace used
 *
 * @param T The subclass type to register. The name must match the type in the
 * schema.
 * @param NAMESPACE_VAR The namespace of the subclass type in the format schema.
 * May be specified via a const variable or as a literal string.
 * @param TYPENAME The name of the type (usually the class name).
 */
#define REGISTER_SUBCLASS_WITH_TYPENAME(T, NAMESPACE_VAR, TYPENAME) \
  static bool registerSubclass() \
  { \
    AQNWB::NWB::RegisteredType::registerSubclass( \
        std::string(NAMESPACE_VAR) + "::" + #T, \
        [](const std::string& path, std::shared_ptr<AQNWB::IO::BaseIO> io) \
            -> std::unique_ptr<AQNWB::NWB::RegisteredType> \
        { return std::make_unique<T>(path, io); }, \
        TYPENAME, \
        NAMESPACE_VAR); \
    return true; \
  } \
  static bool registered_; \
  virtual std::string getTypeName() const override \
  { \
    return TYPENAME; \
  } \
  virtual std::string getNamespace() const override \
  { \
    return NAMESPACE_VAR; \
  }

/**
 * @brief Macro to register a subclass with the RegisteredType class registry.
 *
 * This macro is a convenience wrapper around the main REGISTER_SUBCLASS macro,
 * providing a default value for TYPENAME.
 *
 * @param T The subclass type to register. The name must match the type in the
 * schema.
 * @param NAMESPACE The namespace of the subclass type in the format schema
 */
#define REGISTER_SUBCLASS(T, NAMESPACE) \
  REGISTER_SUBCLASS_WITH_TYPENAME(T, NAMESPACE, #T)

/**
 * @brief Macro to initialize the static member `registered_` to trigger
 * registration.
 *
 * This macro ensures that the registration of the subclass occurs when the
 * program starts.
 *
 * @param T The subclass type to register.
 */
#define REGISTER_SUBCLASS_IMPL(T) bool T::registered_ = T::registerSubclass();

/**
 * @brief Defines a lazy-loaded field accessor function.
 *
 * This macro generates a function that returns a lazy-loaded wrapper for a
 * dataset or attribute field.
 *
 * \note
 * The Doxyfile.in defines a simplified expansion of this function
 * for generating the documentation for the autogenerated function.
 * This means: 1) When updating the macro here, we also need to ensure
 * that the expansion in the Doxyfile.in is still accurate and 2) the
 * docstring that is defined by the macro here is not being used by
 * Doxygen but the version generated by its on PREDEFINED expansion.
 *
 * @param name The name of the function to generate.
 * @param storageObjectType The type of storage object (Attribute or Dataset).
 * @param default_type The default type of the field.
 * @param fieldPath The path to the field.
 * @param description A detailed description of the field.
 */
#define DEFINE_FIELD( \
    name, storageObjectType, default_type, fieldPath, description) \
  /** \
   * @brief Returns a lazy-loaded wrapper for the ##name field. \
   * \
   * @tparam VTYPE The type of the field (default: ##default_type) \
   * @return A unique pointer to a ReadDataWrapper for the field \
   * \
   * description \
   */ \
  template<typename VTYPE = default_type> \
  inline std::unique_ptr<AQNWB::IO::ReadDataWrapper<storageObjectType, VTYPE>> \
  name() const \
  { \
    return std::make_unique< \
        AQNWB::IO::ReadDataWrapper<storageObjectType, VTYPE>>( \
        m_io, AQNWB::mergePaths(m_path, fieldPath)); \
  }

/**
 * @brief Defines a lazy-loaded accessor function for reading fields that are
 * RegisteredTypes
 *
 * This macro generates a function that returns the approbriate subtype of
 * RegisteredType, e.g., to read VectorData from a DynamicTable or a
 * TimeSeries from and NWBFile.
 *
 * \note
 * The Doxyfile.in defines a simplified expansion of this function
 * for generating the documentation for the autogenerated function.
 * This means: 1) When updating the macro here, we also need to ensure
 * that the expansion in the Doxyfile.in is still accurate and 2) the
 * docstring that is defined by the macro here is not being used by
 * Doxygen but the version generated by its on PREDEFINED expansion.
 *
 * @param name The name of the function to generate.
 * @param registeredType The specific subclass of registered type to use
 * @param fieldPath The path to the field.
 * @param description A detailed description of the field.
 */
#define DEFINE_REGISTERED_FIELD(name, registeredType, fieldPath, description) \
  /** \
   * @brief Returns the instance of the class representing the ##name field. \
   * \
   * @tparam RTYPE The RegisteredType of the field (default: ##registeredType) \
   * In most cases this should not be changed. But in the case of templated \
   * types, e.g,. VectorData<std::any> a user may want to change this to a \
   * more specific subtype to use, e.g., VectorData<int> \
   * @return A shared pointer to an instance of ##registeredType representing \
   * the object. May return nullptr if the path does not exist \
   * \
   * description \
   */ \
  template<typename RTYPE = registeredType> \
  inline std::shared_ptr<RTYPE> name() const \
  { \
    std::string objectPath = AQNWB::mergePaths(m_path, fieldPath); \
    if (m_io->objectExists(objectPath)) { \
      return RegisteredType::create<RTYPE>(objectPath, m_io); \
    } \
    return nullptr; \
  }

/**
 * @brief Defines a lazy-loaded accessor function for reading fields that are
 * RegisteredTypes that are linked to by a reference attribute
 *
 * This macro generates a function that returns the appropriate subtype of
 * RegisteredType, e.g., to read VectorData from a DynamicTable or a
 * TimeSeries from an NWBFile.
 *
 * \note
 * The Doxyfile.in defines a simplified expansion of this function
 * for generating the documentation for the autogenerated function.
 * This means: 1) When updating the macro here, we also need to ensure
 * that the expansion in the Doxyfile.in is still accurate and 2) the
 * docstring that is defined by the macro here is not being used by
 * Doxygen but the version generated by its on PREDEFINED expansion.
 *
 * @param name The name of the function to generate.
 * @param registeredType The specific subclass of registered type to use
 * @param fieldPath The path to the attribute that stores reference to the field
 * @param description A detailed description of the field.
 */
#define DEFINE_REFERENCED_REGISTERED_FIELD( \
    name, registeredType, fieldPath, description) \
  /** \
   * @brief Returns the instance of the class representing the ##name field. \
   * \
   * @tparam RTYPE The RegisteredType of the field (default: ##registeredType) \
   * In most cases this should not be changed. But in the case of templated \
   * types, e.g,. VectorData<std::any> a user may want to change this to a \
   * more specific subtype to use, e.g., VectorData<int> \
   * @return A shared pointer to an instance of ##registeredType representing \
   * the object. May return nullptr if the path does not exist \
   * \
   * description \
   */ \
  template<typename RTYPE = registeredType> \
  inline std::shared_ptr<RTYPE> name() const \
  { \
    try { \
      std::string attrPath = AQNWB::mergePaths(m_path, fieldPath); \
      std::string objectPath = m_io->readReferenceAttribute(attrPath); \
      if (m_io->objectExists(objectPath)) { \
        return RegisteredType::create<RTYPE>(objectPath, m_io); \
      } \
    } catch (const std::exception& e) { \
      return nullptr; \
    } \
    return nullptr; \
  }

}  // namespace NWB
}  // namespace AQNWB<|MERGE_RESOLUTION|>--- conflicted
+++ resolved
@@ -137,16 +137,6 @@
   static std::shared_ptr<RegisteredType> create(
       const std::string& fullClassName,
       const std::string& path,
-<<<<<<< HEAD
-      std::shared_ptr<AQNWB::IO::BaseIO> io)
-  {
-    auto it = getFactoryMap().find(fullClassName);
-    if (it != getFactoryMap().end()) {
-      return it->second.first(path, io);
-    }
-    return nullptr;
-  }
-=======
       std::shared_ptr<IO::BaseIO> io,
       bool fallbackToBase = false);
 
@@ -174,7 +164,6 @@
       const std::string& path,
       std::shared_ptr<IO::BaseIO> io,
       bool fallbackToBase = false);
->>>>>>> d07ab5f2
 
   /**
    * @brief Factory method to create an instance of a subclass of RegisteredType
@@ -195,24 +184,6 @@
   }
 
   /**
-<<<<<<< HEAD
-   * @brief Factory method to create an instance of a subclass of RegisteredType
-   * from file
-   *
-   * The function: 1) reads the  "namespace" and "neurodata_type" attributes at
-   * the given path, 2) looks up the corresponding subclass of  RegisteredType
-   * for that type in the type registry 3) instantiates the subclass to
-   * represent the object at the path.
-   *
-   * @return A unique pointer to the created RegisteredType instance, or nullptr
-   * if creation fails.
-   */
-  static std::shared_ptr<AQNWB::NWB::RegisteredType> create(
-      const std::string& path, std::shared_ptr<AQNWB::IO::BaseIO> io);
-
-  /**
-=======
->>>>>>> d07ab5f2
    * @brief Get the name of the class type.
    *
    * The REGISTER_SUBCLASS macro defines an  automatic override
