--- conflicted
+++ resolved
@@ -340,7 +340,6 @@
   /**
    * @brief A shared pointer to the IO object.
    */
-<<<<<<< HEAD
   std::shared_ptr<IO::BaseIO> m_io;
 
   /**
@@ -357,9 +356,6 @@
    */
   std::unordered_map<std::string, std::shared_ptr<IO::BaseRecordingData>>
       m_recordingDataCache;
-=======
-  std::shared_ptr<AQNWB::IO::BaseIO> m_io;
->>>>>>> 2a907409
 };
 
 /**
@@ -374,12 +370,9 @@
  *
  * @param T The subclass type to register. The name must match the type in the
  * schema.
-<<<<<<< HEAD
- * @param NAMESPACE_VAR The namespace of the subclass type in the format schema
-=======
+
  * @param NAMESPACE_VAR The namespace of the subclass type in the format schema.
  * May be specified via a const variable or as a literal string.
->>>>>>> 2a907409
  * @param TYPENAME The name of the type (usually the class name).
  */
 #define REGISTER_SUBCLASS_WITH_TYPENAME(T, NAMESPACE_VAR, TYPENAME) \
@@ -457,18 +450,11 @@
    * description \
    */ \
   template<typename VTYPE = default_type> \
-<<<<<<< HEAD
-  inline std::unique_ptr<IO::ReadDataWrapper<AttributeField, VTYPE>> name() \
-      const \
-  { \
-    return std::make_unique<IO::ReadDataWrapper<AttributeField, VTYPE>>( \
-=======
-  inline std::unique_ptr<AQNWB::IO::ReadDataWrapper<storageObjectType, VTYPE>> \
+  inline std::unique_ptr<AQNWB::IO::ReadDataWrapper<AttributeField, VTYPE>> 
   name() const \
   { \
     return std::make_unique< \
-        AQNWB::IO::ReadDataWrapper<storageObjectType, VTYPE>>( \
->>>>>>> 2a907409
+        AQNWB::IO::ReadDataWrapper<AttributeField, VTYPE>>( \
         m_io, AQNWB::mergePaths(m_path, fieldPath)); \
   }
 
