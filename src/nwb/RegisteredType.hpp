#pragma once

#include <filesystem>
#include <functional>
#include <memory>
#include <string>
#include <unordered_map>
#include <unordered_set>

#include "Types.hpp"
#include "Utils.hpp"
#include "io/BaseIO.hpp"
#include "io/ReadIO.hpp"

namespace AQNWB
{
namespace NWB
{

/**
 * @brief Alias for AQNWB::Types::StorageObjectType::Attribute
 */
constexpr auto AttributeField = AQNWB::Types::StorageObjectType::Attribute;

/**
 * @brief Alias for AQNWB::Types::StorageObjectType::Dataset
 */
constexpr auto DatasetField = AQNWB::Types::StorageObjectType::Dataset;

/**
 * @brief Base class for types defined in the NWB schema
 *
 * This class maintains a static registry of all subclasses that inherit from
 * it. To register a new class we need to call the macro
 * "REGISTER_SUBCLASS(MySubClass)" in the definition of the subclass. All
 * subclasses must also implement the constructor with the ``path`` and ``io``
 * as sole input arguments. This in turn allows us to create any subclass of
 * container based on its name because we can : 1) look-up classes by their name
 * in the registry and 2) all subclasses have a consistent constructor. The
 * registry is static in the sense that it is a static member of the Container
 * class (and as such it is shared among all instances of Container and its
 * subclasses). However, the registry is not static in the sense that it is
 * being created at compile time; but it is created and can be modified at
 * runtime.
 *
 */
class RegisteredType
{
public:
  /**
   * @brief Constructor.
   *
   * All registered subclasses of RegisteredType must implement a constructor
   * with these arguments.
   *
   * @param path The path of the registered type.
   * @param io A shared pointer to the IO object.
   */
  RegisteredType(const std::string& path, std::shared_ptr<AQNWB::IO::BaseIO> io);

  /**
   * @brief Destructor.
   */
  virtual ~RegisteredType();

  /**
   * @brief Gets the path of the registered type.
   * @return The path of the registered type.
   */
  inline std::string getPath() const { return m_path; }

  /**
   * @brief Get the name of the object
   *
   * This is the last part of getPath(), much like the filename portion
   * of a file system path.
   * @return String with the name of the object
   */
  inline std::string getName() const
  {
    return std::filesystem::path(m_path).filename().string();
  }

  /**
   * @brief Get a shared pointer to the IO object.
   * @return Shared pointer to the IO object.
   */
  inline std::shared_ptr<AQNWB::IO::BaseIO> getIO() const { return m_io; }

  /**
   * @brief Get the registry of subclass names.
   *
   * The registry is a function-local static variable, which means it
   * is lazily initialized on the first call to this function and
   * persists for the duration of the program. This implementation
   * provides thread-safety and avoids the static initialization order fiasco.
   *
   * @return A reference to an unordered_set containing the names of all
   * registered subclasses.
   */
  static std::unordered_set<std::string>& getRegistry();

  /**
   * @brief Get the factory map for creating instances of subclasses.
   *
   * The factory map is a function-local static variable, which means it
   * is lazily initialized on the first call to this function and
   * persists for the duration of the program. This implementation
   * provides thread-safety and avoids the static initialization order fiasco.
   *
   * @return A reference to an unordered_map containing factory functions for
   * registered subclasses.
   */
  static std::unordered_map<
      std::string,
      std::pair<std::function<std::unique_ptr<RegisteredType>(
                    const std::string&, std::shared_ptr<AQNWB::IO::BaseIO>)>,
                std::pair<std::string, std::string>>>&
  getFactoryMap();

  /**
   * @brief Create an instance of a registered subclass by name.
   *
   * @param fullClassName The combined namespace and class name to instantiate,
   * i.e., namespace::class
   * @param path The path of the registered type.
   * @param io A shared pointer to the IO object.
   * @return A unique_ptr to the created instance of the subclass, or nullptr if
   * the subclass is not found.
   */
  static inline std::shared_ptr<RegisteredType> create(
      const std::string& fullClassName,
      const std::string& path,
      std::shared_ptr<AQNWB::IO::BaseIO> io)
  {
    auto it = getFactoryMap().find(fullClassName);
    if (it != getFactoryMap().end()) {
      return it->second.first(path, io);
    }
    return nullptr;
  }

  /**
   * @brief Factory method to create an instance of a subclass of RegisteredType
   * by type.
   *
   * @tparam T The subclass of RegisteredType to instantiate.
   * @param path The path of the container.
   * @param io A shared pointer to the IO object.
   * @return A unique_ptr to the created instance of the subclass.
   */
  template<typename T>
  static inline std::shared_ptr<T> create(const std::string& path,
                                          std::shared_ptr<AQNWB::IO::BaseIO> io)
  {
    static_assert(std::is_base_of<RegisteredType, T>::value,
                  "T must be a derived class of RegisteredType");
    return std::shared_ptr<T>(new T(path, io));
  }

  /**
   * @brief Factory method to create an instance of a subclass of RegisteredType
   * from file
   *
   * The function: 1) reads the  "namespace" and "neurodata_type" attributes at
   * the given path, 2) looks up the corresponding subclass of  RegisteredType
   * for that type in the type registry 3) instantiates the subclass to
   * represent the object at the path.
   *
   * @return A unique pointer to the created RegisteredType instance, or nullptr
   * if creation fails.
   */
  static std::shared_ptr<AQNWB::NWB::RegisteredType> create(
      const std::string& path, std::shared_ptr<AQNWB::IO::BaseIO> io);

  /**
   * @brief Get the name of the class type.
   *
   * The REGISTER_SUBCLASS macro defines an  automatic override
   * for this function to return the unmangled name of the class.
   * The name  of the class must be the same as the neurodata_type
   * that it implements.
   *
   * @return The name of the type as a string
   */
  virtual std::string getTypeName() const;

  /**
   * @brief Get the schema namespace of the class type.
   *
   * This is the namespace of the neurodata_type in the format
   * schema and NOT the namespace of the class in C++.
   * The REGISTER_SUBCLASS macro defines an  automatic override
   * for this function to return the namespace as defined when
   * the class was registered.
   *
   * @return The namespace of the type as a string.
   */
  virtual std::string getNamespace() const;

  /**
   * @brief Get the full name of the type, i.e., `namespace::typename`
   *
   * This is just a simple convenience function that uses the getNamespace
   * and getTypeName methods.
   *
   * @return The full name of the type consisting of `namespace::typename`
   */
  inline std::string getFullTypeName() const
  {
    return (getNamespace() + "::" + getTypeName());
  }

  /**
   * @brief Support reading of arbitrary fields by their relative path
   *
   * This function provided as a general "backup" to support reading of
   * arbitrary fields even if the sub-class may not have an explicit
   * DEFINE_FIELD specified for the field. If a DEFINE_FIELD exists then
   * the corresponding read method should be used as it avoids the need
   * for specifying most (if not all) of the function an template
   * parameters needed by this function.
   *
   * @param fieldPath The relative path of the field within the current type,
   * i.e., relative to `m_path`
   * @tparam SOT The storage object type. This must be a either
   * StorageObjectType::Dataset or StorageObjectType::Attribute
   * @tparam VTYPE The value type of the field to be read.
   * @tparam Enable SFINAE (Substitution Failure Is Not An Error) mechanism
   * to enable this function only if SOT is a Dataset or Attribute.
   *
   * @return ReadDataWrapper object for lazy reading of the field
   */
  template<StorageObjectType SOT,
           typename VTYPE,
           typename std::enable_if<Types::IsDataStorageObjectType<SOT>::value,
                                   int>::type = 0>
  inline std::unique_ptr<AQNWB::IO::ReadDataWrapper<SOT, VTYPE>> readField(
      const std::string& fieldPath) const
  {
    return std::make_unique<AQNWB::IO::ReadDataWrapper<SOT, VTYPE>>(
        m_io, AQNWB::mergePaths(m_path, fieldPath));
  }

  /**
   * @brief Read a field that is itself a RegisteredType
   *
   * @param fieldPath The relative path of the field within the current type,
   * i.e., relative to `m_path. The field must itself be RegisteredType
   *
   * @return A unique_ptr to the created instance of the subclass.
   */
  inline std::shared_ptr<AQNWB::NWB::RegisteredType> readField(
      const std::string& fieldPath) const
  {
    return this->create(AQNWB::mergePaths(m_path, fieldPath), m_io);
  }

  /**
   * @brief Find all typed objects that are owned by this object, i.e.,
   * objects that have a neurodata_type and namespace attribute and have
   * this object as there closest parent with an assigned type.
   *
   * This is a shorthand for calling
   * `getIO()->findTypes(m_path, types, IO::SearchMode::STOP_ON_TYPE, true);`
   *
   * @param types The set of types to search for. If an empty set is provided,
   * then all objects with an assigned type (i.e., object that have a
   * neurodata_type and namespace attributed) will be returned.
   * @param search_mode The search mode to use. By default
   * IO::SearchMode::STOP_ON_TYPE is used to only retrieve objects that are
   * owned by this object. To recursively search though all types nested within
   * the object set to IO::SearchMode::CONTINUE_ON_TYPE
   * @return An unordered map where each key is the path to an object and its
   * corresponding value is the type of the object.
   */
  virtual std::unordered_map<std::string, std::string> findOwnedTypes(
      const std::unordered_set<std::string>& types = {},
      const AQNWB::IO::SearchMode& search_mode = AQNWB::IO::SearchMode::STOP_ON_TYPE) const;

protected:
  /**
   * @brief Register a subclass name and its factory function in the registry.
   *
   * @param fullClassName The combined namespace and class name to register.
   * @param factoryFunction The factory function to create instances of the
   * subclass.
   * @param typeName The name of the type (usually the class name).
   * @param typeNamespace The namespace of the type.
   */
  static void registerSubclass(
      const std::string& fullClassName,
      std::function<std::unique_ptr<RegisteredType>(
          const std::string&, std::shared_ptr<AQNWB::IO::BaseIO>)> factoryFunction,
      const std::string& typeName,
      const std::string& typeNamespace);

  /**
   * @brief The path of the registered type.
   */
  std::string m_path;

  /**
   * @brief A shared pointer to the IO object.
   */
  std::shared_ptr<AQNWB::IO::BaseIO> m_io;
};

/**
 * @brief Macro to register a subclass with the RegisteredType class registry.
 *
 * This macro defines:
 * - A static method `registerSubclass` that triggers registration of the
 * subclass type when the subclass type is loaded.
 * - A static member `registered_` that ensures the registration occurs.
 * - override getTypeName for the class to return the correct type name
 * - override getNamespace for the class to return the correct namespace used
 *
 * @param T The subclass type to register. The name must match the type in the
 * schema.
 * @param NAMESPACE The namespace of the subclass type in the format schema
 * @param TYPENAME The name of the type (usually the class name).
 */
#define REGISTER_SUBCLASS_WITH_TYPENAME(T, NAMESPACE_VAR, TYPENAME) \
  static bool registerSubclass() \
  { \
    AQNWB::NWB::RegisteredType::registerSubclass( \
<<<<<<< HEAD
        NAMESPACE "::" #T, \
=======
        std::string(NAMESPACE_VAR) + "::" + #T, \
>>>>>>> 9bedce59
        [](const std::string& path, std::shared_ptr<AQNWB::IO::BaseIO> io) \
            -> std::unique_ptr<AQNWB::NWB::RegisteredType> \
        { return std::make_unique<T>(path, io); }, \
        TYPENAME, \
        NAMESPACE_VAR); \
    return true; \
  } \
  static bool registered_; \
  virtual std::string getTypeName() const override \
  { \
    return TYPENAME; \
  } \
  virtual std::string getNamespace() const override \
  { \
    return NAMESPACE_VAR; \
  }

/**
 * @brief Macro to register a subclass with the RegisteredType class registry.
 *
 * This macro is a convenience wrapper around the main REGISTER_SUBCLASS macro,
 * providing a default value for TYPENAME.
 *
 * @param T The subclass type to register. The name must match the type in the
 * schema.
 * @param NAMESPACE The namespace of the subclass type in the format schema
 */
#define REGISTER_SUBCLASS(T, NAMESPACE) \
  REGISTER_SUBCLASS_WITH_TYPENAME(T, NAMESPACE, #T)

/**
 * @brief Macro to initialize the static member `registered_` to trigger
 * registration.
 *
 * This macro ensures that the registration of the subclass occurs when the
 * program starts.
 *
 * @param T The subclass type to register.
 */
#define REGISTER_SUBCLASS_IMPL(T) bool T::registered_ = T::registerSubclass();

/**
 * @brief Defines a lazy-loaded field accessor function.
 *
 * This macro generates a function that returns a lazy-loaded wrapper for a
 * dataset or attribute field.
 *
 * \note
 * The Doxyfile.in defines a simplified expansion of this function
 * for generating the documentation for the autogenerated function.
 * This means: 1) When updating the macro here, we also need to ensure
 * that the expansion in the Doxyfile.in is still accurate and 2) the
 * docstring that is defined by the macro here is not being used by
 * Doxygen but the version generated by its on PREDEFINED expansion.
 *
 * @param name The name of the function to generate.
 * @param storageObjectType The type of storage object (Attribute or Dataset).
 * @param default_type The default type of the field.
 * @param fieldPath The path to the field.
 * @param description A detailed description of the field.
 */
#define DEFINE_FIELD( \
    name, storageObjectType, default_type, fieldPath, description) \
  /** \
   * @brief Returns a lazy-loaded wrapper for the ##name field. \
   * \
   * @tparam VTYPE The type of the field (default: ##default_type) \
   * @return A unique pointer to a ReadDataWrapper for the field \
   * \
   * description \
   */ \
  template<typename VTYPE = default_type> \
  inline std::unique_ptr<AQNWB::IO::ReadDataWrapper<storageObjectType, VTYPE>> name() \
      const \
  { \
    return std::make_unique<AQNWB::IO::ReadDataWrapper<storageObjectType, VTYPE>>( \
        m_io, AQNWB::mergePaths(m_path, fieldPath)); \
  }

/**
 * @brief Defines a lazy-loaded accessor function for reading fields that are
 * RegisteredTypes
 *
 * This macro generates a function that returns the approbriate subtype of
 * RegisteredType, e.g., to read VectorData from a DynamicTable or a
 * TimeSeries from and NWBFile.
 *
 * \note
 * The Doxyfile.in defines a simplified expansion of this function
 * for generating the documentation for the autogenerated function.
 * This means: 1) When updating the macro here, we also need to ensure
 * that the expansion in the Doxyfile.in is still accurate and 2) the
 * docstring that is defined by the macro here is not being used by
 * Doxygen but the version generated by its on PREDEFINED expansion.
 *
 * @param name The name of the function to generate.
 * @param registeredType The specific subclass of registered type to use
 * @param fieldPath The path to the field.
 * @param description A detailed description of the field.
 */
#define DEFINE_REGISTERED_FIELD(name, registeredType, fieldPath, description) \
  /** \
   * @brief Returns the instance of the class representing the ##name field. \
   * \
   * @tparam RTYPE The RegisteredType of the field (default: ##registeredType) \
   * In most cases this should not be changed. But in the case of templated \
   * types, e.g,. VectorData<std::any> a user may want to change this to a \
   * more specific subtype to use, e.g., VectorData<int> \
   * @return A shared pointer to an instance of ##registeredType representing \
   * the object. May return nullptr if the path does not exist \
   * \
   * description \
   */ \
  template<typename RTYPE = registeredType> \
  inline std::shared_ptr<RTYPE> name() const \
  { \
    std::string objectPath = AQNWB::mergePaths(m_path, fieldPath); \
    if (m_io->objectExists(objectPath)) { \
      return RegisteredType::create<RTYPE>(objectPath, m_io); \
    } \
    return nullptr; \
  }

/**
 * @brief Defines a lazy-loaded accessor function for reading fields that are
 * RegisteredTypes that are linked to by a reference attribute
 *
 * This macro generates a function that returns the appropriate subtype of
 * RegisteredType, e.g., to read VectorData from a DynamicTable or a
 * TimeSeries from an NWBFile.
 *
 * \note
 * The Doxyfile.in defines a simplified expansion of this function
 * for generating the documentation for the autogenerated function.
 * This means: 1) When updating the macro here, we also need to ensure
 * that the expansion in the Doxyfile.in is still accurate and 2) the
 * docstring that is defined by the macro here is not being used by
 * Doxygen but the version generated by its on PREDEFINED expansion.
 *
 * @param name The name of the function to generate.
 * @param registeredType The specific subclass of registered type to use
 * @param fieldPath The path to the attribute that stores reference to the field
 * @param description A detailed description of the field.
 */
#define DEFINE_REFERENCED_REGISTERED_FIELD( \
    name, registeredType, fieldPath, description) \
  /** \
   * @brief Returns the instance of the class representing the ##name field. \
   * \
   * @tparam RTYPE The RegisteredType of the field (default: ##registeredType) \
   * In most cases this should not be changed. But in the case of templated \
   * types, e.g,. VectorData<std::any> a user may want to change this to a \
   * more specific subtype to use, e.g., VectorData<int> \
   * @return A shared pointer to an instance of ##registeredType representing \
   * the object. May return nullptr if the path does not exist \
   * \
   * description \
   */ \
  template<typename RTYPE = registeredType> \
  inline std::shared_ptr<RTYPE> name() const \
  { \
    try { \
      std::string attrPath = AQNWB::mergePaths(m_path, fieldPath); \
      std::string objectPath = m_io->readReferenceAttribute(attrPath); \
      if (m_io->objectExists(objectPath)) { \
        return RegisteredType::create<RTYPE>(objectPath, m_io); \
      } \
    } catch (const std::exception& e) { \
      return nullptr; \
    } \
    return nullptr; \
  }

}  // namespace NWB
}  // namespace AQNWB<|MERGE_RESOLUTION|>--- conflicted
+++ resolved
@@ -325,11 +325,7 @@
   static bool registerSubclass() \
   { \
     AQNWB::NWB::RegisteredType::registerSubclass( \
-<<<<<<< HEAD
-        NAMESPACE "::" #T, \
-=======
         std::string(NAMESPACE_VAR) + "::" + #T, \
->>>>>>> 9bedce59
         [](const std::string& path, std::shared_ptr<AQNWB::IO::BaseIO> io) \
             -> std::unique_ptr<AQNWB::NWB::RegisteredType> \
         { return std::make_unique<T>(path, io); }, \
