#include "nwb/device/Device.hpp"

using namespace AQNWB::NWB;

// Device
// Initialize the static registered_ member to trigger registration
REGISTER_SUBCLASS_IMPL(Device)

/** Constructor */
Device::Device(const std::string& path, std::shared_ptr<IO::BaseIO> io)
    : Container(path, io)
{
}

/** Destructor */
Device::~Device() {}

void Device::initialize(const std::string& description,
                        const std::string& manufacturer)
{
  Container::initialize();

<<<<<<< HEAD
  io->createCommonNWBAttributes(
      this->path, this->getNamespace(), this->getTypeName(), description);
  io->createAttribute(manufacturer, path, "manufacturer");
=======
  m_io->createCommonNWBAttributes(m_path, "core", "Device", description);
  m_io->createAttribute(manufacturer, m_path, "manufacturer");
>>>>>>> 968fcf0d
}<|MERGE_RESOLUTION|>--- conflicted
+++ resolved
@@ -20,12 +20,7 @@
 {
   Container::initialize();
 
-<<<<<<< HEAD
-  io->createCommonNWBAttributes(
+  m_io->createCommonNWBAttributes(
       this->path, this->getNamespace(), this->getTypeName(), description);
-  io->createAttribute(manufacturer, path, "manufacturer");
-=======
-  m_io->createCommonNWBAttributes(m_path, "core", "Device", description);
   m_io->createAttribute(manufacturer, m_path, "manufacturer");
->>>>>>> 968fcf0d
 }