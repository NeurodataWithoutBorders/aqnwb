#include "nwb/device/Device.hpp"

using namespace AQNWB::NWB;

// Device
/** Constructor */
Device::Device(const std::string& path, std::shared_ptr<IO::BaseIO> io)
    : Container(path, io)
{
}

/** Destructor */
Device::~Device() {}

void Device::initialize(const std::string& description,
                        const std::string& manufacturer)
{
  Container::initialize();

<<<<<<< HEAD
  io->createCommonNWBAttributes(path, "core", "Device", description);
  io->createAttribute(manufacturer, path, "manufacturer");
=======
  m_io->createCommonNWBAttributes(m_path, "core", "Device", description);
  m_io->createAttribute(manufacturer, m_path, "manufacturer");
}

// Getter for manufacturer
std::string Device::getManufacturer() const
{
  return manufacturer;
}

// Getter for description
std::string Device::getDescription() const
{
  return description;
>>>>>>> 33e34810
}<|MERGE_RESOLUTION|>--- conflicted
+++ resolved
@@ -17,23 +17,6 @@
 {
   Container::initialize();
 
-<<<<<<< HEAD
-  io->createCommonNWBAttributes(path, "core", "Device", description);
-  io->createAttribute(manufacturer, path, "manufacturer");
-=======
   m_io->createCommonNWBAttributes(m_path, "core", "Device", description);
   m_io->createAttribute(manufacturer, m_path, "manufacturer");
-}
-
-// Getter for manufacturer
-std::string Device::getManufacturer() const
-{
-  return manufacturer;
-}
-
-// Getter for description
-std::string Device::getDescription() const
-{
-  return description;
->>>>>>> 33e34810
 }