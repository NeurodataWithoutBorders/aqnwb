--- conflicted
+++ resolved
@@ -32,20 +32,6 @@
   m_io->createAttribute(comments, m_path, "comments");
 
   // setup datasets
-<<<<<<< HEAD
-  this->data = std::unique_ptr<IO::BaseRecordingData>(io->createArrayDataSet(
-      dataType, dsetSize, chunkSize, getPath() + "/data"));
-  io->createDataAttributes(getPath(), conversion, resolution, unit);
-
-  SizeArray tsDsetSize = {
-      dsetSize[0]};  // timestamps match data along first dimension
-  this->timestamps = std::unique_ptr<IO::BaseRecordingData>(
-      io->createArrayDataSet(this->timestampsType,
-                             tsDsetSize,
-                             chunkSize,
-                             getPath() + "/timestamps"));
-  io->createTimestampsAttributes(getPath());
-=======
   this->data = std::unique_ptr<BaseRecordingData>(m_io->createArrayDataSet(
       dataType, dsetSize, chunkSize, m_path + "/data"));
   m_io->createDataAttributes(m_path, conversion, resolution, unit);
@@ -56,7 +42,6 @@
       std::unique_ptr<BaseRecordingData>(m_io->createArrayDataSet(
           this->timestampsType, tsDsetSize, chunkSize, m_path + "/timestamps"));
   m_io->createTimestampsAttributes(m_path);
->>>>>>> 33e34810
 }
 
 Status TimeSeries::writeData(const std::vector<SizeType>& dataShape,
