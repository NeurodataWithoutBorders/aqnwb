--- conflicted
+++ resolved
@@ -281,11 +281,7 @@
                                   SizeArray {0, channelVector.size()},
                                   SizeArray {CHUNK_XSIZE, 0});
     auto electricalSeries =
-<<<<<<< HEAD
-        ElectricalSeries::create(electricalSeriesPath, ioPtr);
-=======
         this->createAquisitionSeries<ElectricalSeries>(recordingName);
->>>>>>> 66c25304
     Status esStatus = electricalSeries->initialize(
         config,
         channelVector,
@@ -362,11 +358,7 @@
                                   : SizeArray {SPIKE_CHUNK_XSIZE, 1, 1});
 
     auto spikeEventSeries =
-<<<<<<< HEAD
-        SpikeEventSeries::create(spikeEventSeriesPath, ioPtr);
-=======
         this->createAquisitionSeries<SpikeEventSeries>(recordingName);
->>>>>>> 66c25304
     spikeEventSeries->initialize(
         config,
         channelVector,
@@ -401,22 +393,14 @@
         IO::BaseDataType::V_STR, SizeArray {0}, SizeArray {CHUNK_XSIZE});
     // Create the annotation series in the acquisition group
     auto annotationSeries =
-<<<<<<< HEAD
-        AnnotationSeries::create(annotationSeriesPath, ioPtr);
-=======
         this->createAquisitionSeries<AnnotationSeries>(recordingName);
->>>>>>> 66c25304
     annotationSeries->initialize(
         "Stores user annotations made during an experiment",
         "no comments",
         config);
-<<<<<<< HEAD
-    containerIndexes.push_back(annotationSeries->getRecordingObjectIndex());
-=======
     // Add it to the recording containers
     recordingContainers->addContainer(std::move(annotationSeries));
     containerIndexes.push_back(recordingContainers->size() - 1);
->>>>>>> 66c25304
   }
 
   return Status::Success;
