#include <filesystem>
#include <fstream>
#include <iomanip>
#include <iostream>
#include <map>
#include <sstream>
#include <string>

#include "nwb/NWBFile.hpp"

#include "Channel.hpp"
#include "Utils.hpp"
#include "io/BaseIO.hpp"
#include "nwb/device/Device.hpp"
#include "nwb/ecephys/ElectricalSeries.hpp"
#include "nwb/ecephys/SpikeEventSeries.hpp"
#include "nwb/file/ElectrodeGroup.hpp"
#include "spec/core.hpp"
#include "spec/hdmf_common.hpp"
#include "spec/hdmf_experimental.hpp"

using namespace AQNWB::NWB;

constexpr SizeType CHUNK_XSIZE =
    2048;  // TODO - replace these with io settings input
constexpr SizeType SPIKE_CHUNK_XSIZE =
    8;  // TODO - replace with io settings input

std::vector<SizeType> NWBFile::emptyContainerIndexes = {};

// NWBFile
// Initialize the static registered_ member to trigger registration
REGISTER_SUBCLASS_IMPL(NWBFile)

NWBFile::NWBFile(std::shared_ptr<IO::BaseIO> io)
    : Container("/", io)
{
}

NWBFile::NWBFile(const std::string& path, std::shared_ptr<IO::BaseIO> io)
    : Container("/", io)  // Always use "/" for the path
{
  std::cerr << "NWBFile object is always the root. Path must be /" << std::endl;
  assert(path == "/");
}

NWBFile::~NWBFile() {}

Status NWBFile::initialize(const std::string& identifierText,
                           const std::string& description,
                           const std::string& dataCollection)
{
  if (std::filesystem::exists(io->getFileName())) {
    return io->open(false);
  } else {
    io->open(true);
    return createFileStructure(identifierText, description, dataCollection);
  }
}

Status NWBFile::finalize()
{
  return io->close();
}

Status NWBFile::createFileStructure(const std::string& identifierText,
                                    const std::string& description,
                                    const std::string& dataCollection)
{
  if (!io->canModifyObjects()) {
    return Status::Failure;
  }
<<<<<<< HEAD

  io->createCommonNWBAttributes(
      this->path, this->getNamespace(), this->getTypeName(), "");
=======
  io->createCommonNWBAttributes("/", "core", "NWBFile", "");
>>>>>>> 5608c5a6
  io->createAttribute(AQNWB::SPEC::CORE::version, "/", "nwb_version");
  io->createGroup("/acquisition");
  io->createGroup("/analysis");
  io->createGroup("/processing");
  io->createGroup("/stimulus");
  io->createGroup("/stimulus/presentation");
  io->createGroup("/stimulus/templates");
  io->createGroup("/general");
  io->createGroup("/general/devices");
  io->createGroup("/general/extracellular_ephys");
  if (dataCollection != "") {
    io->createStringDataSet("/general/data_collection", dataCollection);
  }

  io->createGroup("/specifications");
  io->createReferenceAttribute("/specifications", "/", ".specloc");

  cacheSpecifications(
      "core", AQNWB::SPEC::CORE::version, AQNWB::SPEC::CORE::specVariables);
  cacheSpecifications("hdmf-common",
                      AQNWB::SPEC::HDMF_COMMON::version,
                      AQNWB::SPEC::HDMF_COMMON::specVariables);
  cacheSpecifications("hdmf-experimental",
                      AQNWB::SPEC::HDMF_EXPERIMENTAL::version,
                      AQNWB::SPEC::HDMF_EXPERIMENTAL::specVariables);

  std::string time = getCurrentTime();
  std::vector<std::string> timeVec = {time};
  io->createStringDataSet("/file_create_date", timeVec);
  io->createStringDataSet("/session_description", description);
  io->createStringDataSet("/session_start_time", time);
  io->createStringDataSet("/timestamps_reference_time", time);
  io->createStringDataSet("/identifier", identifierText);
  return Status::Success;
}

Status NWBFile::createElectricalSeries(
    std::vector<Types::ChannelVector> recordingArrays,
    std::vector<std::string> recordingNames,
    const IO::BaseDataType& dataType,
    RecordingContainers* recordingContainers,
    std::vector<SizeType>& containerIndexes)
{
  if (!io->canModifyObjects()) {
    return Status::Failure;
  }

  if (recordingNames.size() != recordingArrays.size()) {
    return Status::Failure;
  }

  // Setup electrode table if it was not yet created
  bool electrodeTableCreated =
      io->objectExists(ElectrodeTable::electrodeTablePath);
  if (!electrodeTableCreated) {
    elecTable = std::make_unique<ElectrodeTable>(io);
    elecTable->initialize();

    // Add electrode information to table (does not write to datasets yet)
    for (const auto& channelVector : recordingArrays) {
      elecTable->addElectrodes(channelVector);
    }
  }

  // Create datasets
  for (size_t i = 0; i < recordingArrays.size(); ++i) {
    const auto& channelVector = recordingArrays[i];
    const std::string& recordingName = recordingNames[i];

    // Setup electrodes and devices
    std::string groupName = channelVector[0].groupName;
    std::string devicePath = "/general/devices/" + groupName;
    std::string electrodePath = "/general/extracellular_ephys/" + groupName;
    std::string electricalSeriesPath = acquisitionPath + "/" + recordingName;

    // Check if device exists for groupName, create device and electrode group
    // if not
    if (!io->objectExists(devicePath)) {
      Device device = Device(devicePath, io);
      device.initialize("description", "unknown");

      ElectrodeGroup elecGroup = ElectrodeGroup(electrodePath, io);
      elecGroup.initialize("description", "unknown", device);
    }

    // Setup electrical series datasets
    auto electricalSeries =
        std::make_unique<ElectricalSeries>(electricalSeriesPath, io);
    electricalSeries->initialize(
        dataType,
        channelVector,
        "Stores continuously sampled voltage data from an "
        "extracellular ephys recording",
        SizeArray {0, channelVector.size()},
        SizeArray {CHUNK_XSIZE, 0});
    recordingContainers->addContainer(std::move(electricalSeries));
    containerIndexes.push_back(recordingContainers->containers.size() - 1);
  }

  // write electrode information to datasets
  // (requires that the ElectrodeGroup has been written)
  if (!electrodeTableCreated) {
    elecTable->finalize();
  }

  return Status::Success;
}

Status NWBFile::createSpikeEventSeries(
    std::vector<Types::ChannelVector> recordingArrays,
    std::vector<std::string> recordingNames,
    const IO::BaseDataType& dataType,
    RecordingContainers* recordingContainers,
    std::vector<SizeType>& containerIndexes)
{
  if (!io->canModifyObjects()) {
    return Status::Failure;
  }

  if (recordingNames.size() != recordingArrays.size()) {
    return Status::Failure;
  }

  // Setup electrode table if it was not yet created
  bool electrodeTableCreated =
      io->objectExists(ElectrodeTable::electrodeTablePath);
  if (!electrodeTableCreated) {
    elecTable = std::make_unique<ElectrodeTable>(io);
    elecTable->initialize();

    // Add electrode information to table (does not write to datasets yet)
    for (const auto& channelVector : recordingArrays) {
      elecTable->addElectrodes(channelVector);
    }
  }

  // Create datasets
  for (size_t i = 0; i < recordingArrays.size(); ++i) {
    const auto& channelVector = recordingArrays[i];
    const std::string& recordingName = recordingNames[i];

    // Setup electrodes and devices
    std::string groupName = channelVector[0].groupName;
    std::string devicePath = "/general/devices/" + groupName;
    std::string electrodePath = "/general/extracellular_ephys/" + groupName;
    std::string spikeEventSeriesPath = acquisitionPath + "/" + recordingName;

    // Check if device exists for groupName, create device and electrode group
    // if not
    if (!io->objectExists(devicePath)) {
      Device device = Device(devicePath, io);
      device.initialize("description", "unknown");

      ElectrodeGroup elecGroup = ElectrodeGroup(electrodePath, io);
      elecGroup.initialize("description", "unknown", device);
    }

    // Setup Spike Event Series datasets
    SizeArray dsetSize;
    SizeArray chunkSize;
    if (channelVector.size() == 1) {
      dsetSize = SizeArray {0, 0};
      chunkSize = SizeArray {SPIKE_CHUNK_XSIZE, 1};
    } else {
      dsetSize = SizeArray {0, channelVector.size(), 0};
      chunkSize = SizeArray {SPIKE_CHUNK_XSIZE, 1, 1};
    }

    auto spikeEventSeries =
        std::make_unique<SpikeEventSeries>(spikeEventSeriesPath, io);
    spikeEventSeries->initialize(
        dataType,
        channelVector,
        "Stores spike waveforms from an extracellular ephys recording",
        dsetSize,
        chunkSize);
    recordingContainers->addContainer(std::move(spikeEventSeries));
    containerIndexes.push_back(recordingContainers->containers.size() - 1);
  }

  // write electrode information to datasets
  // (requires that the ElectrodeGroup has been written)
  if (!electrodeTableCreated) {
    elecTable->finalize();
  }

  return Status::Success;
}

template<SizeType N>
void NWBFile::cacheSpecifications(
    const std::string& specPath,
    const std::string& versionNumber,
    const std::array<std::pair<std::string_view, std::string_view>, N>&
        specVariables)
{
  io->createGroup("/specifications/" + specPath);
  io->createGroup("/specifications/" + specPath + "/" + versionNumber);

  for (const auto& [name, content] : specVariables) {
    io->createStringDataSet("/specifications/" + specPath + "/" + versionNumber
                                + "/" + std::string(name),
                            std::string(content));
  }
}

// recording data factory method /
std::unique_ptr<AQNWB::IO::BaseRecordingData> NWBFile::createRecordingData(
    IO::BaseDataType type,
    const SizeArray& size,
    const SizeArray& chunking,
    const std::string& path)
{
  return std::unique_ptr<IO::BaseRecordingData>(
      io->createArrayDataSet(type, size, chunking, path));
}<|MERGE_RESOLUTION|>--- conflicted
+++ resolved
@@ -70,13 +70,8 @@
   if (!io->canModifyObjects()) {
     return Status::Failure;
   }
-<<<<<<< HEAD
-
   io->createCommonNWBAttributes(
       this->path, this->getNamespace(), this->getTypeName(), "");
-=======
-  io->createCommonNWBAttributes("/", "core", "NWBFile", "");
->>>>>>> 5608c5a6
   io->createAttribute(AQNWB::SPEC::CORE::version, "/", "nwb_version");
   io->createGroup("/acquisition");
   io->createGroup("/analysis");
