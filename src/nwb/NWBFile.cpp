--- conflicted
+++ resolved
@@ -245,24 +245,14 @@
                                   SizeArray {CHUNK_XSIZE, 0});
     auto electricalSeries =
         std::make_unique<ElectricalSeries>(electricalSeriesPath, m_io);
-<<<<<<< HEAD
-    electricalSeries->initialize(
+    Status esStatus = electricalSeries->initialize(
         config,
         channelVector,
         "Stores continuously sampled voltage data from an "
         "extracellular ephys recording");
-=======
-    Status esStatus = electricalSeries->initialize(
-        dataType,
-        channelVector,
-        "Stores continuously sampled voltage data from an "
-        "extracellular ephys recording",
-        SizeArray {0, channelVector.size()},
-        SizeArray {CHUNK_XSIZE, 0});
     if (esStatus != Status::Success) {
       return esStatus;
     }
->>>>>>> 6aeaa234
     recordingContainers->addContainer(std::move(electricalSeries));
     containerIndexes.push_back(recordingContainers->size() - 1);
   }
