#include <filesystem>
#include <fstream>
#include <iomanip>
#include <iostream>
#include <map>
#include <sstream>
#include <string>

#include "NWBFile.hpp"

#include "BaseIO.hpp"
#include "Channel.hpp"
#include "Utils.hpp"
#include "nwb/device/Device.hpp"
#include "nwb/ecephys/ElectricalSeries.hpp"
#include "nwb/file/ElectrodeGroup.hpp"
#include "nwb/file/ElectrodeTable.hpp"

using namespace AQNWB::NWB;

constexpr SizeType CHUNK_XSIZE = 2048;

// NWBFile

NWBFile::NWBFile(const std::string& idText, std::shared_ptr<BaseIO> io)
    : identifierText(idText)
    , io(io)
{
}

NWBFile::~NWBFile() {}

Status NWBFile::initialize()
{
  if (std::filesystem::exists(io->getFileName())) {
    return io->open(false);
  } else {
    io->open(true);
    return createFileStructure();
  }
}

Status NWBFile::finalize()
{
<<<<<<< HEAD
  io->stopRecording();
  return io->close();
=======
  recordingContainers.reset();
  io->close();
>>>>>>> 12029314
}

Status NWBFile::createFileStructure()
{
  if (!io->canModifyObjects()) {
    return Status::Failure;
  }

  io->createCommonNWBAttributes("/", "core", "NWBFile", "");
  io->createAttribute(NWBVersion, "/", "nwb_version");

  io->createGroup("/acquisition");
  io->createGroup("/analysis");
  io->createGroup("/processing");
  io->createGroup("/stimulus");
  io->createGroup("/stimulus/presentation");
  io->createGroup("/stimulus/templates");
  io->createGroup("/general");
  io->createGroup("general/devices");
  io->createGroup("general/extracellular_ephys");

  io->createGroup("/specifications");
  io->createReferenceAttribute("/specifications", "/", ".specloc");
  cacheSpecifications("core/", NWBVersion);
  cacheSpecifications("hdmf-common/", HDMFVersion);
  cacheSpecifications("hdmf-experimental/", HDMFExperimentalVersion);

  std::string time = getCurrentTime();
  std::vector<std::string> timeVec = {time};
  io->createStringDataSet("/file_create_date", timeVec);
  io->createStringDataSet("/session_description", "a recording session");
  io->createStringDataSet("/session_start_time", time);
  io->createStringDataSet("/timestamps_reference_time", time);
  io->createStringDataSet("/identifier", identifierText);

  return Status::Success;
}

Status NWBFile::createElectricalSeries(
    std::vector<Types::ChannelVector> recordingArrays,
    const BaseDataType& dataType)
{
  if (!io->canModifyObjects()) {
    return Status::Failure;
  }

  // store all recorded data in the acquisition group
  std::string rootPath = "/acquisition/";

  // Setup electrode table
  std::string electrodeTablePath = "general/extracellular_ephys/electrodes/";
  ElectrodeTable elecTable = ElectrodeTable(electrodeTablePath, io);
  elecTable.initialize();

  // Create continuous datasets
  for (const auto& channelVector : recordingArrays) {
    // Setup electrodes and devices
    std::string groupName = channelVector[0].groupName;
    std::string devicePath = "general/devices/" + groupName;
    std::string electrodePath = "general/extracellular_ephys/" + groupName;
    std::string electricalSeriesPath = rootPath + groupName;

    Device device = Device(devicePath, io, "description", "unknown");
    device.initialize();

    ElectrodeGroup elecGroup =
        ElectrodeGroup(electrodePath, io, "description", "unknown", device);
    elecGroup.initialize();

    // Setup electrical series datasets
    auto electricalSeries = std::make_unique<ElectricalSeries>(
        electricalSeriesPath,
        io,
        dataType,
        channelVector,
        elecTable.getPath(),
        "volts",
        "Stores continuously sampled voltage data from an "
        "extracellular ephys recording",
        SizeArray {0, channelVector.size()},
        SizeArray {CHUNK_XSIZE, 0});
    electricalSeries->initialize();
    recordingContainers->addData(std::move(electricalSeries));

    // Add electrode information to electrode table (does not write to datasets
    // yet)
    elecTable.addElectrodes(channelVector);
  }

  // write electrode information to datasets
  elecTable.finalize();

  return Status::Success;
}

Status NWBFile::startRecording()
{
  return io->startRecording();
}

void NWBFile::stopRecording()
{
  io->stopRecording();
}

void NWBFile::cacheSpecifications(const std::string& specPath,
                                  const std::string& versionNumber)
{
  io->createGroup("/specifications/" + specPath);
  io->createGroup("/specifications/" + specPath + versionNumber);

  std::filesystem::path currentFile = __FILE__;
  std::filesystem::path schemaDir =
      currentFile.parent_path().parent_path().parent_path() / "resources/spec"
      / specPath / versionNumber;

  for (auto const& entry : std::filesystem::directory_iterator {schemaDir})
    if (std::filesystem::is_regular_file(entry)
        && entry.path().extension() == ".json")
    {
      std::string specName =
          entry.path().filename().replace_extension("").string();
      if (specName.find("namespace") != std::string::npos)
        specName = "namespace";

      std::ifstream schemaFile(entry.path());
      std::stringstream buffer;
      buffer << schemaFile.rdbuf();

      io->createStringDataSet(
          "/specifications/" + specPath + versionNumber + "/" + specName,
          buffer.str());
    }
}

// recording data factory method /
std::unique_ptr<AQNWB::BaseRecordingData> NWBFile::createRecordingData(
    BaseDataType type,
    const SizeArray& size,
    const SizeArray& chunking,
    const std::string& path)
{
  return std::unique_ptr<BaseRecordingData>(
      io->createArrayDataSet(type, size, chunking, path));
}

TimeSeries* NWBFile::getTimeSeries(const SizeType& timeseriesInd)
{
  if (timeseriesInd >= this->recordingContainers->containers.size()) {
    return nullptr;
  } else {
    return this->recordingContainers->containers[timeseriesInd].get();
  }
}

// Recording Container

RecordingContainers::RecordingContainers(const std::string& name)
    : name(name)
{
}

RecordingContainers::~RecordingContainers() {}

void RecordingContainers::addData(std::unique_ptr<TimeSeries> data)
{
  this->containers.push_back(std::move(data));
}<|MERGE_RESOLUTION|>--- conflicted
+++ resolved
@@ -42,13 +42,9 @@
 
 Status NWBFile::finalize()
 {
-<<<<<<< HEAD
   io->stopRecording();
+  recordingContainers.reset();
   return io->close();
-=======
-  recordingContainers.reset();
-  io->close();
->>>>>>> 12029314
 }
 
 Status NWBFile::createFileStructure()
