#include <filesystem>
#include <fstream>
#include <iomanip>
#include <iostream>
#include <map>
#include <sstream>
#include <string>

#include "nwb/NWBFile.hpp"

#include "Channel.hpp"
#include "Utils.hpp"
#include "io/BaseIO.hpp"
#include "nwb/device/Device.hpp"
#include "nwb/ecephys/ElectricalSeries.hpp"
#include "nwb/ecephys/SpikeEventSeries.hpp"
#include "nwb/file/ElectrodeGroup.hpp"
#include "spec/core.hpp"
#include "spec/hdmf_common.hpp"
#include "spec/hdmf_experimental.hpp"

using namespace AQNWB::NWB;

constexpr SizeType CHUNK_XSIZE =
    2048;  // TODO - replace these with io settings input
constexpr SizeType SPIKE_CHUNK_XSIZE =
    8;  // TODO - replace with io settings input

std::vector<SizeType> NWBFile::emptyContainerIndexes = {};

// NWBFile

<<<<<<< HEAD
NWBFile::NWBFile(std::shared_ptr<IO::BaseIO> io)
    : Container("/", io)
=======
NWBFile::NWBFile(const std::string& idText, std::shared_ptr<BaseIO> io)
    : Container("/", io)
    , m_identifierText(idText)

>>>>>>> 33e34810
{
}

NWBFile::~NWBFile() {}

Status NWBFile::initialize(const std::string& identifierText,
                           const std::string& description,
                           const std::string& dataCollection)
{
  if (std::filesystem::exists(m_io->getFileName())) {
    return m_io->open(false);
  } else {
<<<<<<< HEAD
    io->open(true);
    return createFileStructure(identifierText, description, dataCollection);
=======
    m_io->open(true);
    return createFileStructure(description, dataCollection);
>>>>>>> 33e34810
  }
}

Status NWBFile::finalize()
{
  return m_io->close();
}

Status NWBFile::createFileStructure(const std::string& identifierText,
                                    const std::string& description,
                                    const std::string& dataCollection)
{
  if (!m_io->canModifyObjects()) {
    return Status::Failure;
  }
<<<<<<< HEAD
  io->createCommonNWBAttributes("/", "core", "NWBFile", "");
  io->createAttribute(AQNWB::SPEC::CORE::version, "/", "nwb_version");
  io->createGroup("/acquisition");
  io->createGroup("/analysis");
  io->createGroup("/processing");
  io->createGroup("/stimulus");
  io->createGroup("/stimulus/presentation");
  io->createGroup("/stimulus/templates");
  io->createGroup("/general");
  io->createGroup("/general/devices");
  io->createGroup("/general/extracellular_ephys");
=======

  m_io->createCommonNWBAttributes("/", "core", "NWBFile", "");
  m_io->createAttribute(AQNWB::SPEC::CORE::version, "/", "nwb_version");

  m_io->createGroup("/acquisition");
  m_io->createGroup("/analysis");
  m_io->createGroup("/processing");
  m_io->createGroup("/stimulus");
  m_io->createGroup("/stimulus/presentation");
  m_io->createGroup("/stimulus/templates");
  m_io->createGroup("/general");
  m_io->createGroup("/general/devices");
  m_io->createGroup("/general/extracellular_ephys");
>>>>>>> 33e34810
  if (dataCollection != "") {
    m_io->createStringDataSet("/general/data_collection", dataCollection);
  }

  m_io->createGroup("/specifications");
  m_io->createReferenceAttribute("/specifications", "/", ".specloc");

  cacheSpecifications(
      "core", AQNWB::SPEC::CORE::version, AQNWB::SPEC::CORE::specVariables);
  cacheSpecifications("hdmf-common",
                      AQNWB::SPEC::HDMF_COMMON::version,
                      AQNWB::SPEC::HDMF_COMMON::specVariables);
  cacheSpecifications("hdmf-experimental",
                      AQNWB::SPEC::HDMF_EXPERIMENTAL::version,
                      AQNWB::SPEC::HDMF_EXPERIMENTAL::specVariables);

  std::string time = getCurrentTime();
  std::vector<std::string> timeVec = {time};
<<<<<<< HEAD
  io->createStringDataSet("/file_create_date", timeVec);
  io->createStringDataSet("/session_description", description);
  io->createStringDataSet("/session_start_time", time);
  io->createStringDataSet("/timestamps_reference_time", time);
  io->createStringDataSet("/identifier", identifierText);
=======
  m_io->createStringDataSet("/file_create_date", timeVec);
  m_io->createStringDataSet("/session_description", description);
  m_io->createStringDataSet("/session_start_time", time);
  m_io->createStringDataSet("/timestamps_reference_time", time);
  m_io->createStringDataSet("/identifier", m_identifierText);

>>>>>>> 33e34810
  return Status::Success;
}

Status NWBFile::createElectricalSeries(
    std::vector<Types::ChannelVector> recordingArrays,
    std::vector<std::string> recordingNames,
    const IO::BaseDataType& dataType,
    RecordingContainers* recordingContainers,
    std::vector<SizeType>& containerIndexes)
{
  if (!m_io->canModifyObjects()) {
    return Status::Failure;
  }

  if (recordingNames.size() != recordingArrays.size()) {
    return Status::Failure;
  }

  // Setup electrode table if it was not yet created
  bool electrodeTableCreated =
      m_io->objectExists(ElectrodeTable::electrodeTablePath);
  if (!electrodeTableCreated) {
    m_electrodeTable = std::make_unique<ElectrodeTable>(m_io);
    m_electrodeTable->initialize();

    // Add electrode information to table (does not write to datasets yet)
    for (const auto& channelVector : recordingArrays) {
      m_electrodeTable->addElectrodes(channelVector);
    }
  }

  // Create datasets
  for (size_t i = 0; i < recordingArrays.size(); ++i) {
    const auto& channelVector = recordingArrays[i];
    const std::string& recordingName = recordingNames[i];

    // Setup electrodes and devices
    std::string groupName = channelVector[0].getGroupName();
    std::string devicePath = "/general/devices/" + groupName;
    std::string electrodePath = "/general/extracellular_ephys/" + groupName;
    std::string electricalSeriesPath = acquisitionPath + "/" + recordingName;

    // Check if device exists for groupName, create device and electrode group
    // if not
<<<<<<< HEAD
    if (!io->objectExists(devicePath)) {
      Device device = Device(devicePath, io);
      device.initialize("description", "unknown");

      ElectrodeGroup elecGroup = ElectrodeGroup(electrodePath, io);
      elecGroup.initialize("description", "unknown", device);
    }

    // Setup electrical series datasets
    auto electricalSeries =
        std::make_unique<ElectricalSeries>(electricalSeriesPath, io);
    electricalSeries->initialize(
=======
    if (!m_io->objectExists(devicePath)) {
      Device device = Device(devicePath, m_io, "description", "unknown");
      device.initialize();

      ElectrodeGroup elecGroup =
          ElectrodeGroup(electrodePath, m_io, "description", "unknown", device);
      elecGroup.initialize();
    }

    // Setup electrical series datasets
    auto electricalSeries = std::make_unique<ElectricalSeries>(
        electricalSeriesPath,
        m_io,
>>>>>>> 33e34810
        dataType,
        channelVector,
        "Stores continuously sampled voltage data from an "
        "extracellular ephys recording",
        SizeArray {0, channelVector.size()},
        SizeArray {CHUNK_XSIZE, 0});
    recordingContainers->addContainer(std::move(electricalSeries));
    containerIndexes.push_back(recordingContainers->size() - 1);
  }

  // write electrode information to datasets
  // (requires that the ElectrodeGroup has been written)
  if (!electrodeTableCreated) {
    m_electrodeTable->finalize();
  }

  return Status::Success;
}

Status NWBFile::createSpikeEventSeries(
    std::vector<Types::ChannelVector> recordingArrays,
    std::vector<std::string> recordingNames,
    const IO::BaseDataType& dataType,
    RecordingContainers* recordingContainers,
    std::vector<SizeType>& containerIndexes)
{
  if (!m_io->canModifyObjects()) {
    return Status::Failure;
  }

  if (recordingNames.size() != recordingArrays.size()) {
    return Status::Failure;
  }

  // Setup electrode table if it was not yet created
  bool electrodeTableCreated =
      m_io->objectExists(ElectrodeTable::electrodeTablePath);
  if (!electrodeTableCreated) {
    m_electrodeTable = std::make_unique<ElectrodeTable>(m_io);
    m_electrodeTable->initialize();

    // Add electrode information to table (does not write to datasets yet)
    for (const auto& channelVector : recordingArrays) {
      m_electrodeTable->addElectrodes(channelVector);
    }
  }

  // Create datasets
  for (size_t i = 0; i < recordingArrays.size(); ++i) {
    const auto& channelVector = recordingArrays[i];
    const std::string& recordingName = recordingNames[i];

    // Setup electrodes and devices
    std::string groupName = channelVector[0].getGroupName();
    std::string devicePath = "/general/devices/" + groupName;
    std::string electrodePath = "/general/extracellular_ephys/" + groupName;
    std::string spikeEventSeriesPath = acquisitionPath + "/" + recordingName;

    // Check if device exists for groupName, create device and electrode group
    // if not
<<<<<<< HEAD
    if (!io->objectExists(devicePath)) {
      Device device = Device(devicePath, io);
      device.initialize("description", "unknown");

      ElectrodeGroup elecGroup = ElectrodeGroup(electrodePath, io);
      elecGroup.initialize("description", "unknown", device);
=======
    if (!m_io->objectExists(devicePath)) {
      Device device = Device(devicePath, m_io, "description", "unknown");
      device.initialize();

      ElectrodeGroup elecGroup =
          ElectrodeGroup(electrodePath, m_io, "description", "unknown", device);
      elecGroup.initialize();
>>>>>>> 33e34810
    }

    // Setup Spike Event Series datasets
    SizeArray dsetSize;
    SizeArray chunkSize;
    if (channelVector.size() == 1) {
      dsetSize = SizeArray {0, 0};
      chunkSize = SizeArray {SPIKE_CHUNK_XSIZE, 1};
    } else {
      dsetSize = SizeArray {0, channelVector.size(), 0};
      chunkSize = SizeArray {SPIKE_CHUNK_XSIZE, 1, 1};
    }

<<<<<<< HEAD
    auto spikeEventSeries =
        std::make_unique<SpikeEventSeries>(spikeEventSeriesPath, io);
    spikeEventSeries->initialize(
=======
    auto spikeEventSeries = std::make_unique<SpikeEventSeries>(
        spikeEventSeriesPath,
        m_io,
>>>>>>> 33e34810
        dataType,
        channelVector,
        "Stores spike waveforms from an extracellular ephys recording",
        dsetSize,
        chunkSize);
    recordingContainers->addContainer(std::move(spikeEventSeries));
    containerIndexes.push_back(recordingContainers->size() - 1);
  }

  // write electrode information to datasets
  // (requires that the ElectrodeGroup has been written)
  if (!electrodeTableCreated) {
    m_electrodeTable->finalize();
  }

  return Status::Success;
}

template<SizeType N>
void NWBFile::cacheSpecifications(
    const std::string& specPath,
    const std::string& versionNumber,
    const std::array<std::pair<std::string_view, std::string_view>, N>&
        specVariables)
{
  m_io->createGroup("/specifications/" + specPath);
  m_io->createGroup("/specifications/" + specPath + "/" + versionNumber);

  for (const auto& [name, content] : specVariables) {
    m_io->createStringDataSet("/specifications/" + specPath + "/"
                                  + versionNumber + "/" + std::string(name),
                              std::string(content));
  }
}

// recording data factory method /
std::unique_ptr<AQNWB::IO::BaseRecordingData> NWBFile::createRecordingData(
    IO::BaseDataType type,
    const SizeArray& size,
    const SizeArray& chunking,
    const std::string& path)
{
<<<<<<< HEAD
  return std::unique_ptr<IO::BaseRecordingData>(
      io->createArrayDataSet(type, size, chunking, path));
=======
  return std::unique_ptr<BaseRecordingData>(
      m_io->createArrayDataSet(type, size, chunking, path));
>>>>>>> 33e34810
}<|MERGE_RESOLUTION|>--- conflicted
+++ resolved
@@ -29,16 +29,8 @@
 std::vector<SizeType> NWBFile::emptyContainerIndexes = {};
 
 // NWBFile
-
-<<<<<<< HEAD
 NWBFile::NWBFile(std::shared_ptr<IO::BaseIO> io)
     : Container("/", io)
-=======
-NWBFile::NWBFile(const std::string& idText, std::shared_ptr<BaseIO> io)
-    : Container("/", io)
-    , m_identifierText(idText)
-
->>>>>>> 33e34810
 {
 }
 
@@ -51,13 +43,8 @@
   if (std::filesystem::exists(m_io->getFileName())) {
     return m_io->open(false);
   } else {
-<<<<<<< HEAD
-    io->open(true);
+    m_io->open(true);
     return createFileStructure(identifierText, description, dataCollection);
-=======
-    m_io->open(true);
-    return createFileStructure(description, dataCollection);
->>>>>>> 33e34810
   }
 }
 
@@ -73,23 +60,8 @@
   if (!m_io->canModifyObjects()) {
     return Status::Failure;
   }
-<<<<<<< HEAD
-  io->createCommonNWBAttributes("/", "core", "NWBFile", "");
-  io->createAttribute(AQNWB::SPEC::CORE::version, "/", "nwb_version");
-  io->createGroup("/acquisition");
-  io->createGroup("/analysis");
-  io->createGroup("/processing");
-  io->createGroup("/stimulus");
-  io->createGroup("/stimulus/presentation");
-  io->createGroup("/stimulus/templates");
-  io->createGroup("/general");
-  io->createGroup("/general/devices");
-  io->createGroup("/general/extracellular_ephys");
-=======
-
   m_io->createCommonNWBAttributes("/", "core", "NWBFile", "");
   m_io->createAttribute(AQNWB::SPEC::CORE::version, "/", "nwb_version");
-
   m_io->createGroup("/acquisition");
   m_io->createGroup("/analysis");
   m_io->createGroup("/processing");
@@ -99,7 +71,7 @@
   m_io->createGroup("/general");
   m_io->createGroup("/general/devices");
   m_io->createGroup("/general/extracellular_ephys");
->>>>>>> 33e34810
+
   if (dataCollection != "") {
     m_io->createStringDataSet("/general/data_collection", dataCollection);
   }
@@ -118,20 +90,13 @@
 
   std::string time = getCurrentTime();
   std::vector<std::string> timeVec = {time};
-<<<<<<< HEAD
-  io->createStringDataSet("/file_create_date", timeVec);
-  io->createStringDataSet("/session_description", description);
-  io->createStringDataSet("/session_start_time", time);
-  io->createStringDataSet("/timestamps_reference_time", time);
-  io->createStringDataSet("/identifier", identifierText);
-=======
+
   m_io->createStringDataSet("/file_create_date", timeVec);
   m_io->createStringDataSet("/session_description", description);
   m_io->createStringDataSet("/session_start_time", time);
   m_io->createStringDataSet("/timestamps_reference_time", time);
   m_io->createStringDataSet("/identifier", m_identifierText);
 
->>>>>>> 33e34810
   return Status::Success;
 }
 
@@ -176,7 +141,6 @@
 
     // Check if device exists for groupName, create device and electrode group
     // if not
-<<<<<<< HEAD
     if (!io->objectExists(devicePath)) {
       Device device = Device(devicePath, io);
       device.initialize("description", "unknown");
@@ -186,24 +150,19 @@
     }
 
     // Setup electrical series datasets
-    auto electricalSeries =
+    if (!m_io->objectExists(devicePath)) {
+      Device device = Device(devicePath, m_io);
+      device.initialize("description", "unknown");
+
+      ElectrodeGroup elecGroup =
+          ElectrodeGroup(electrodePath, m_io);
+      elecGroup.initialize("description", "unknown", device);
+    }
+
+    // Setup electrical series datasets
+     auto electricalSeries =
         std::make_unique<ElectricalSeries>(electricalSeriesPath, io);
     electricalSeries->initialize(
-=======
-    if (!m_io->objectExists(devicePath)) {
-      Device device = Device(devicePath, m_io, "description", "unknown");
-      device.initialize();
-
-      ElectrodeGroup elecGroup =
-          ElectrodeGroup(electrodePath, m_io, "description", "unknown", device);
-      elecGroup.initialize();
-    }
-
-    // Setup electrical series datasets
-    auto electricalSeries = std::make_unique<ElectricalSeries>(
-        electricalSeriesPath,
-        m_io,
->>>>>>> 33e34810
         dataType,
         channelVector,
         "Stores continuously sampled voltage data from an "
@@ -264,22 +223,13 @@
 
     // Check if device exists for groupName, create device and electrode group
     // if not
-<<<<<<< HEAD
-    if (!io->objectExists(devicePath)) {
-      Device device = Device(devicePath, io);
+    if (!m_io->objectExists(devicePath)) {
+      Device device = Device(devicePath, m_io);
       device.initialize("description", "unknown");
 
-      ElectrodeGroup elecGroup = ElectrodeGroup(electrodePath, io);
+      ElectrodeGroup elecGroup =
+          ElectrodeGroup(electrodePath, m_io);
       elecGroup.initialize("description", "unknown", device);
-=======
-    if (!m_io->objectExists(devicePath)) {
-      Device device = Device(devicePath, m_io, "description", "unknown");
-      device.initialize();
-
-      ElectrodeGroup elecGroup =
-          ElectrodeGroup(electrodePath, m_io, "description", "unknown", device);
-      elecGroup.initialize();
->>>>>>> 33e34810
     }
 
     // Setup Spike Event Series datasets
@@ -293,15 +243,9 @@
       chunkSize = SizeArray {SPIKE_CHUNK_XSIZE, 1, 1};
     }
 
-<<<<<<< HEAD
     auto spikeEventSeries =
-        std::make_unique<SpikeEventSeries>(spikeEventSeriesPath, io);
+        std::make_unique<SpikeEventSeries>(spikeEventSeriesPath, m_io);
     spikeEventSeries->initialize(
-=======
-    auto spikeEventSeries = std::make_unique<SpikeEventSeries>(
-        spikeEventSeriesPath,
-        m_io,
->>>>>>> 33e34810
         dataType,
         channelVector,
         "Stores spike waveforms from an extracellular ephys recording",
@@ -344,11 +288,6 @@
     const SizeArray& chunking,
     const std::string& path)
 {
-<<<<<<< HEAD
-  return std::unique_ptr<IO::BaseRecordingData>(
-      io->createArrayDataSet(type, size, chunking, path));
-=======
   return std::unique_ptr<BaseRecordingData>(
       m_io->createArrayDataSet(type, size, chunking, path));
->>>>>>> 33e34810
 }