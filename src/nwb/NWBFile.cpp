#include <filesystem>
#include <fstream>
#include <iomanip>
#include <iostream>
#include <map>
#include <sstream>
#include <string>
#include <unordered_set>

#include "nwb/NWBFile.hpp"

#include "Channel.hpp"
#include "Utils.hpp"
#include "io/BaseIO.hpp"
#include "nwb/device/Device.hpp"
#include "nwb/ecephys/ElectricalSeries.hpp"
#include "nwb/ecephys/SpikeEventSeries.hpp"
#include "nwb/file/ElectrodeGroup.hpp"
#include "nwb/misc/AnnotationSeries.hpp"
#include "spec/NamespaceRegistry.hpp"
#include "spec/core.hpp"
#include "spec/hdmf_common.hpp"
#include "spec/hdmf_experimental.hpp"

using namespace AQNWB::NWB;

constexpr SizeType CHUNK_XSIZE =
    2048;  // TODO - replace these with io settings input
constexpr SizeType SPIKE_CHUNK_XSIZE =
    8;  // TODO - replace with io settings input

// Initialize the static registered_ member to trigger registration
REGISTER_SUBCLASS_IMPL(NWBFile)

NWBFile::NWBFile(std::shared_ptr<IO::BaseIO> io)
    : Container("/", io)
{
}

NWBFile::NWBFile(const std::string& path, std::shared_ptr<IO::BaseIO> io)
    : Container("/", io)  // Always use "/" for the path
{
  assert(path == "/" && "NWBFile object is always the root. Path must be /");
}

NWBFile::~NWBFile() {}

Status NWBFile::initialize(const std::string& identifierText,
                           const std::string& description,
                           const std::string& dataCollection,
                           const std::string& sessionStartTime,
                           const std::string& timestampsReferenceTime)
{
  auto ioPtr = getIO();
  if (!ioPtr) {
    std::cerr << "NWBFile::initialize IO object has been deleted." << std::endl;
    return Status::Failure;
  }
  if (!ioPtr->isOpen()) {
    std::cerr << "NWBFile::initialize IO object is not open." << std::endl;
    return Status::Failure;
  }

  std::string currentTime = getCurrentTime();
  // use the current time if sessionStartTime is empty
  std::string useSessionStartTime =
      (!sessionStartTime.empty()) ? sessionStartTime : currentTime;
  // use the current time if timestampsReferenceTime is empty
  std::string useTimestampsReferenceTime = (!timestampsReferenceTime.empty())
      ? timestampsReferenceTime
      : currentTime;
  // check that sessionStartTime and timestampsReferenceTime are ISO8601
  if (!isISO8601Date(useSessionStartTime)) {
    std::cerr << "NWBFile::initialize sessionStartTime not in ISO8601 format: "
              << useSessionStartTime << std::endl;
    return Status::Failure;
  }
  if (!isISO8601Date(useTimestampsReferenceTime)) {
    std::cerr
        << "NWBFile::initialize timestampsReferenceTime not in ISO8601 format: "
        << useTimestampsReferenceTime << std::endl;
    return Status::Failure;
  }

  // Check that the file is empty and initialize if it is
  bool fileInitialized = isInitialized();
  if (!fileInitialized) {
    Status createStatus = createFileStructure(identifierText,
                                              description,
                                              dataCollection,
                                              useSessionStartTime,
                                              useTimestampsReferenceTime);
    return createStatus;
  } else {
    return Status::Success;
  }
}

bool NWBFile::isInitialized() const
{
  auto ioPtr = getIO();
  if (!ioPtr) {
    std::cerr << "NWBFile::isInitialized IO object has been deleted."
              << std::endl;
    return false;
  }
  std::vector<std::pair<std::string, StorageObjectType>> existingGroupObjects =
      ioPtr->getStorageObjects("/", StorageObjectType::Group);
  if (existingGroupObjects.size() == 0) {
    return false;
  }
  // Define the set of required objects
  static const std::unordered_set<std::string> requiredObjects = {
      "acquisition",
      "analysis",
      "processing",
      "stimulus",
      "general",
      "specifications"};

  // Set to keep track of found objects
  std::unordered_set<std::string> foundObjects;

  // Iterate over the existing objects and add to foundObjects if it's a
  // required object
  for (const auto& obj : existingGroupObjects) {
    if (requiredObjects.find(obj.first) != requiredObjects.end()) {
      foundObjects.insert(obj.first);
    }
  }

  // Check if all required objects are found
  return (foundObjects.size() == requiredObjects.size());
}

Status NWBFile::createFileStructure(const std::string& identifierText,
                                    const std::string& description,
                                    const std::string& dataCollection,
                                    const std::string& sessionStartTime,
                                    const std::string& timestampsReferenceTime)
{
  auto ioPtr = getIO();
  if (!ioPtr) {
    std::cerr << "NWBFile::createFileStructure IO object has been deleted."
              << std::endl;
    return Status::Failure;
  }

  if (!ioPtr->canModifyObjects()) {
    return Status::Failure;
  }

  // Create the namespace, neurodata_type, and nwb_version attributes
  ioPtr->createCommonNWBAttributes(
      m_path, this->getNamespace(), this->getTypeName());
  ioPtr->createAttribute(AQNWB::SPEC::CORE::version, "/", "nwb_version");

  // Create the top-level group structure of the NWB file
  ioPtr->createGroup("/acquisition");
  ioPtr->createGroup("/analysis");
  ioPtr->createGroup("/processing");
  ioPtr->createGroup("/stimulus");
  ioPtr->createGroup("/stimulus/presentation");
  ioPtr->createGroup("/stimulus/templates");
  ioPtr->createGroup("/general");
  ioPtr->createGroup("/general/devices");
  ioPtr->createGroup("/general/extracellular_ephys");
  if (dataCollection != "") {
    ioPtr->createStringDataSet("/general/data_collection", dataCollection);
  }

  // Setupe the specifications cache in the file
  ioPtr->createGroup(m_specificationsPath);
  ioPtr->createReferenceAttribute(m_specificationsPath, "/", ".specloc");
  // Cache all namespaces registered with the namespace registry
  const auto& allNamespaces =
      AQNWB::SPEC::NamespaceRegistry::instance().getAllNamespaces();
  for (const auto& [name, info] : allNamespaces) {
    cacheSpecifications(info);
  }

  // Create additional required datasets
  std::vector<std::string> timeVec = {sessionStartTime};
  ioPtr->createStringDataSet("/file_create_date", timeVec);
  ioPtr->createStringDataSet("/session_description", description);
  ioPtr->createStringDataSet("/session_start_time", sessionStartTime);
  ioPtr->createStringDataSet("/timestamps_reference_time",
                             timestampsReferenceTime);
  ioPtr->createStringDataSet("/identifier", identifierText);
  return Status::Success;
}

std::shared_ptr<ElectrodeTable> NWBFile::createElectrodesTable(
    std::vector<Types::ChannelVector> recordingArrays, bool finalizeTable)
{
<<<<<<< HEAD
  auto ioPtr = getIO();
  if (!ioPtr) {
    std::cerr << "NWBFile::createElectrodesTable IO object has been deleted."
              << std::endl;
    return nullptr;
  }

  auto electrodeTable = NWB::ElectrodeTable::create(ioPtr);
=======
  std::unique_ptr<NWB::ElectrodesTable> electrodeTable =
      std::make_unique<NWB::ElectrodesTable>(m_io);
>>>>>>> 1af05294
  electrodeTable->initialize();
  for (const auto& channelVector : recordingArrays) {
    electrodeTable->addElectrodes(channelVector);
  }

  for (size_t i = 0; i < recordingArrays.size(); ++i) {
    const auto& channelVector = recordingArrays[i];

    // Setup electrodes and devices
    std::string groupName = channelVector[0].getGroupName();
    std::string devicePath = AQNWB::mergePaths("/general/devices", groupName);
    std::string electrodePath =
        AQNWB::mergePaths("/general/extracellular_ephys", groupName);

    // Check if device exists for groupName, create device and electrode group
    // if it does not
    if (!ioPtr->objectExists(devicePath)) {
      auto device = NWB::Device::create(devicePath, ioPtr);
      device->initialize("description", "unknown");

      auto elecGroup = NWB::ElectrodeGroup::create(electrodePath, ioPtr);
      elecGroup->initialize("description", "unknown", device);
    }
  }
  if (finalizeTable) {
    electrodeTable->finalize();
  }

  return electrodeTable;
}

Status NWBFile::createElectricalSeries(
    std::vector<Types::ChannelVector> recordingArrays,
    std::vector<std::string> recordingNames,
    const IO::BaseDataType& dataType,
    std::vector<SizeType>& containerIndexes)
{
  auto ioPtr = getIO();
  if (!ioPtr) {
    std::cerr << "NWBFile::createElectricalSeries IO object has been deleted."
              << std::endl;
    return Status::Failure;
  }

  if (!ioPtr->canModifyObjects()) {
    std::cerr
        << "NWBFile::createElectricalSeries IO object cannot modify objects."
        << std::endl;
    return Status::Failure;
  }

  if (recordingNames.size() != recordingArrays.size()) {
    return Status::Failure;
  }

  // Setup electrode table if it was not yet created
  bool electrodeTableCreated =
<<<<<<< HEAD
      ioPtr->objectExists(ElectrodeTable::electrodeTablePath);
=======
      m_io->objectExists(ElectrodesTable::electrodeTablePath);
>>>>>>> 1af05294
  if (!electrodeTableCreated) {
    std::cerr << "NWBFile::createElectricalSeries requires an electrodes table "
                 "to be present"
              << std::endl;
    return Status::Failure;
  }

  // Create datasets
  Status overallStatus = Status::Success;
  for (size_t i = 0; i < recordingArrays.size(); ++i) {
    const auto& channelVector = recordingArrays[i];
    const std::string& recordingName = recordingNames[i];
    std::string electricalSeriesPath =
        AQNWB::mergePaths(m_acquisitionPath, recordingName);

    // Setup electrical series datasets
    IO::ArrayDataSetConfig config(dataType,
                                  SizeArray {0, channelVector.size()},
                                  SizeArray {CHUNK_XSIZE, 0});
    auto electricalSeries =
        ElectricalSeries::create(electricalSeriesPath, ioPtr);
    Status esStatus = electricalSeries->initialize(
        config,
        channelVector,
        "Stores continuously sampled voltage data from an "
        "extracellular ephys recording");
    overallStatus = overallStatus && esStatus;
    containerIndexes.push_back(electricalSeries->getRecordingObjectIndex());
  }

  return overallStatus;
}

Status NWBFile::createSpikeEventSeries(
    std::vector<Types::ChannelVector> recordingArrays,
    std::vector<std::string> recordingNames,
    const IO::BaseDataType& dataType,
    std::vector<SizeType>& containerIndexes)
{
  auto ioPtr = getIO();
  if (!ioPtr) {
    std::cerr << "NWBFile::createSpikeEventSeries IO object has been deleted."
              << std::endl;
    return Status::Failure;
  }

  if (!ioPtr->canModifyObjects()) {
    std::cerr
        << "NWBFile::createSpikeEventSeries IO object cannot modify objects."
        << std::endl;
    return Status::Failure;
  }

  if (recordingNames.size() != recordingArrays.size()) {
    return Status::Failure;
  }

  // Setup electrode table if it was not yet created
  bool electrodeTableCreated =
<<<<<<< HEAD
      ioPtr->objectExists(ElectrodeTable::electrodeTablePath);
=======
      m_io->objectExists(ElectrodesTable::electrodeTablePath);
>>>>>>> 1af05294
  if (!electrodeTableCreated) {
    std::cerr << "NWBFile::createElectricalSeries requires an electrodes table "
                 "to be present"
              << std::endl;
    return Status::Failure;
  }

  // Create datasets
  for (size_t i = 0; i < recordingArrays.size(); ++i) {
    const auto& channelVector = recordingArrays[i];
    const std::string& recordingName = recordingNames[i];

    // Setup electrodes and devices
    std::string groupName = channelVector[0].getGroupName();
    std::string devicePath = AQNWB::mergePaths("/general/devices", groupName);
    std::string electrodePath =
        AQNWB::mergePaths("/general/extracellular_ephys", groupName);
    std::string spikeEventSeriesPath =
        AQNWB::mergePaths(m_acquisitionPath, recordingName);

    // Check if device exists for groupName, create device and electrode group
    // if not
    if (!ioPtr->objectExists(devicePath)) {
      auto device = Device::create(devicePath, ioPtr);
      device->initialize("description", "unknown");

      auto elecGroup = ElectrodeGroup::create(electrodePath, ioPtr);
      elecGroup->initialize("description", "unknown", device);
    }

    // Setup Spike Event Series datasets
    IO::ArrayDataSetConfig config(
        dataType,
        channelVector.size() == 1 ? SizeArray {0, 0}
                                  : SizeArray {0, channelVector.size(), 0},
        channelVector.size() == 1 ? SizeArray {SPIKE_CHUNK_XSIZE, 1}
                                  : SizeArray {SPIKE_CHUNK_XSIZE, 1, 1});

    auto spikeEventSeries =
        SpikeEventSeries::create(spikeEventSeriesPath, ioPtr);
    spikeEventSeries->initialize(
        config,
        channelVector,
        "Stores spike waveforms from an extracellular ephys recording");
    containerIndexes.push_back(spikeEventSeries->getRecordingObjectIndex());
  }

  return Status::Success;
}

Status NWBFile::createAnnotationSeries(std::vector<std::string> recordingNames,
                                       std::vector<SizeType>& containerIndexes)
{
  auto ioPtr = getIO();
  if (!ioPtr) {
    std::cerr << "NWBFile::createAnnotationSeries IO object has been deleted."
              << std::endl;
    return Status::Failure;
  }

  if (!ioPtr->canModifyObjects()) {
    std::cerr
        << "NWBFile::createAnnotationSeries IO object cannot modify objects."
        << std::endl;
    return Status::Failure;
  }

  for (size_t i = 0; i < recordingNames.size(); ++i) {
    const std::string& recordingName = recordingNames[i];

    std::string annotationSeriesPath =
        AQNWB::mergePaths(m_acquisitionPath, recordingName);

    // Setup annotation series datasets
    IO::ArrayDataSetConfig config(
        IO::BaseDataType::V_STR, SizeArray {0}, SizeArray {CHUNK_XSIZE});
    auto annotationSeries =
        AnnotationSeries::create(annotationSeriesPath, ioPtr);
    annotationSeries->initialize(
        "Stores user annotations made during an experiment",
        "no comments",
        config);
    containerIndexes.push_back(annotationSeries->getRecordingObjectIndex());
  }

  return Status::Success;
}

void NWBFile::cacheSpecifications(const Types::NamespaceInfo& namespaceInfo)
{
  auto ioPtr = getIO();
  if (!ioPtr) {
    std::cerr << "NWBFile::cacheSpecifications IO object has been deleted."
              << std::endl;
    return;
  }

  std::string specFullPath =
      AQNWB::mergePaths(m_specificationsPath, namespaceInfo.name);
  std::string specFullVersionPath =
      AQNWB::mergePaths(specFullPath, namespaceInfo.version);
  ioPtr->createGroup(specFullPath);
  ioPtr->createGroup(specFullVersionPath);

  for (const auto& [name, content] : namespaceInfo.specVariables) {
    ioPtr->createStringDataSet(
        AQNWB::mergePaths(specFullVersionPath, std::string(name)),
        std::string(content));
  }
}<|MERGE_RESOLUTION|>--- conflicted
+++ resolved
@@ -190,10 +190,9 @@
   return Status::Success;
 }
 
-std::shared_ptr<ElectrodeTable> NWBFile::createElectrodesTable(
+std::shared_ptr<ElectrodesTable> NWBFile::createElectrodesTable(
     std::vector<Types::ChannelVector> recordingArrays, bool finalizeTable)
 {
-<<<<<<< HEAD
   auto ioPtr = getIO();
   if (!ioPtr) {
     std::cerr << "NWBFile::createElectrodesTable IO object has been deleted."
@@ -201,11 +200,7 @@
     return nullptr;
   }
 
-  auto electrodeTable = NWB::ElectrodeTable::create(ioPtr);
-=======
-  std::unique_ptr<NWB::ElectrodesTable> electrodeTable =
-      std::make_unique<NWB::ElectrodesTable>(m_io);
->>>>>>> 1af05294
+  auto electrodeTable = NWB::ElectrodesTable::create(ioPtr);
   electrodeTable->initialize();
   for (const auto& channelVector : recordingArrays) {
     electrodeTable->addElectrodes(channelVector);
@@ -263,11 +258,7 @@
 
   // Setup electrode table if it was not yet created
   bool electrodeTableCreated =
-<<<<<<< HEAD
-      ioPtr->objectExists(ElectrodeTable::electrodeTablePath);
-=======
-      m_io->objectExists(ElectrodesTable::electrodeTablePath);
->>>>>>> 1af05294
+      ioPtr->objectExists(ElectrodesTable::electrodeTablePath);
   if (!electrodeTableCreated) {
     std::cerr << "NWBFile::createElectricalSeries requires an electrodes table "
                  "to be present"
@@ -327,11 +318,7 @@
 
   // Setup electrode table if it was not yet created
   bool electrodeTableCreated =
-<<<<<<< HEAD
-      ioPtr->objectExists(ElectrodeTable::electrodeTablePath);
-=======
-      m_io->objectExists(ElectrodesTable::electrodeTablePath);
->>>>>>> 1af05294
+      ioPtr->objectExists(ElectrodesTable::electrodeTablePath);
   if (!electrodeTableCreated) {
     std::cerr << "NWBFile::createElectricalSeries requires an electrodes table "
                  "to be present"
