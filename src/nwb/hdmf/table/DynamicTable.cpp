--- conflicted
+++ resolved
@@ -6,15 +6,9 @@
 
 /** Constructor */
 DynamicTable::DynamicTable(const std::string& path,
-<<<<<<< HEAD
-                           std::shared_ptr<IO::BaseIO> io)
-=======
-                           std::shared_ptr<BaseIO> io,
-                           const std::string& description,
+                           std::shared_ptr<IO::BaseIO> io,
                            const std::vector<std::string>& colNames)
->>>>>>> 33e34810
     : Container(path, io)
-    , m_description(description)
     , m_colNames(colNames)
 {
 }
@@ -28,15 +22,9 @@
   Container::initialize();
   this->description = description;
 
-<<<<<<< HEAD
-  io->createCommonNWBAttributes(
-      path, "hdmf-common", "DynamicTable", this->description);
-  io->createAttribute(getColNames(), path, "colnames");
-=======
   m_io->createCommonNWBAttributes(
       m_path, "hdmf-common", "DynamicTable", getDescription());
   m_io->createAttribute(getColNames(), m_path, "colnames");
->>>>>>> 33e34810
 }
 
 /** Add column to table */
@@ -65,18 +53,11 @@
   if (!elementIDs->isInitialized()) {
     std::cerr << "ElementIdentifiers dataset is not initialized" << std::endl;
   } else {
-<<<<<<< HEAD
-    elementIDs->dataset->writeDataBlock(std::vector<SizeType>(1, values.size()),
-                                        IO::BaseDataType::I32,
-                                        &values[0]);
-    io->createCommonNWBAttributes(
-        path + "id", "hdmf-common", "ElementIdentifiers");
-=======
-    elementIDs->m_dataset->writeDataBlock(
-        std::vector<SizeType>(1, values.size()), BaseDataType::I32, &values[0]);
+    elementIDs->m_dataset->writeDataBlock(std::vector<SizeType>(1, values.size()),
+                                          BaseDataType::I32,
+                                          &values[0]);
     m_io->createCommonNWBAttributes(
         m_path + "id", "hdmf-common", "ElementIdentifiers");
->>>>>>> 33e34810
   }
 }
 
