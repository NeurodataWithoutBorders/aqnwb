--- conflicted
+++ resolved
@@ -40,21 +40,14 @@
 }
 
 /** Add column to table */
-<<<<<<< HEAD
-Status DynamicTable::addColumn(std::unique_ptr<VectorData>& vectorData,
-                               const std::vector<std::string>& values)
-=======
-void DynamicTable::addColumn(
+Status DynamicTable::addColumn(
     std::unique_ptr<VectorData<std::string>>& vectorData,
     const std::vector<std::string>& values)
->>>>>>> 366a7165
 {
   if (!vectorData->isInitialized()) {
     std::cerr << "VectorData dataset is not initialized" << std::endl;
     return Status::Failure;
   } else {
-    // write in loop because variable length string
-<<<<<<< HEAD
     // Write all strings in a single block
     Status writeStatus = vectorData->m_dataset->writeDataBlock(
         std::vector<SizeType> {values.size()},
@@ -63,16 +56,6 @@
         values);
     m_colNames.push_back(vectorData->getName());
     return writeStatus;
-=======
-    IO::BaseDataType vstrType(IO::BaseDataType::Type::V_STR,
-                              0);  // 0 indicates variable length
-    // for (SizeType i = 0; i < values.size(); i++)
-    vectorData->m_dataset->writeDataBlock(
-        std::vector<SizeType> {values.size()},
-        std::vector<SizeType> {0},
-        vstrType,  // IO::BaseDataType::STR(values[i].size() + 1),
-        values);  // TODO - add tests for this
->>>>>>> 366a7165
   }
 }
 
@@ -104,22 +87,14 @@
     return Status::Failure;
   } else {
     std::string columnPath = AQNWB::mergePaths(m_path, name);
-<<<<<<< HEAD
     Status dataStatus = m_io->createReferenceDataSet(columnPath, values);
-    auto refColumn = AQNWB::NWB::VectorData(columnPath, m_io);
+    auto refColumn = AQNWB::NWB::VectorData<std::string>(columnPath, m_io);
     Status vectorDataStatus = refColumn.initialize(
         nullptr,  // Use nullptr because we only want to create
                   // the attributes but not modify the data
         colDescription);
     m_colNames.push_back(name);
     return dataStatus && vectorDataStatus;
-=======
-    m_io->createReferenceDataSet(columnPath, values);
-    auto refColumn = AQNWB::NWB::VectorData<std::string>(columnPath, m_io);
-    refColumn.initialize(nullptr,  // Use nullptr because we only want to create
-                                   // the attributes but not modify the data
-                         colDescription);
->>>>>>> 366a7165
   }
 }
 
