--- conflicted
+++ resolved
@@ -78,18 +78,6 @@
                  const std::vector<int>& values);
 
   /**
-<<<<<<< HEAD
-   * @brief Gets the column names of the table.
-   * @return A vector of column names.
-   */
-  virtual const std::vector<std::string>& getColNames();
-=======
-   * @brief Gets the description of the table.
-   * @return The description of the table.
-   */
-  inline std::string getDescription() const { return m_description; }
-
-  /**
    * @brief Gets the column names of the table.
    * @return A vector of column names.
    */
@@ -97,7 +85,6 @@
   {
     return m_colNames;
   }
->>>>>>> 968fcf0d
 
   /**
    * @brief Sets the column names of the ElectrodeTable.
@@ -110,14 +97,6 @@
 
 protected:
   /**
-<<<<<<< HEAD
-=======
-   * @brief Description of the DynamicTable.
-   */
-  std::string m_description;
-
-  /**
->>>>>>> 968fcf0d
    * @brief Names of the columns in the table.
    */
   std::vector<std::string> m_colNames;
