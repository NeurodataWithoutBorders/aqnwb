#pragma once

#include <string>

#include "io/BaseIO.hpp"
#include "nwb/hdmf/base/Container.hpp"
#include "nwb/hdmf/table/ElementIdentifiers.hpp"
#include "nwb/hdmf/table/VectorData.hpp"

namespace AQNWB::NWB
{
/**
 * @brief Represents a group containing multiple datasets that are aligned on
 * the first dimension
 *
 * This class inherits from the `Container` class and provides methods to add
 * columns of different types of data to the table.
 */
class DynamicTable : public Container
{
public:
  /**
   * @brief Constructor.
   * @param path The location of the table in the file.
   * @param io A shared pointer to the IO object.
   */
<<<<<<< HEAD
  DynamicTable(const std::string& path, std::shared_ptr<IO::BaseIO> io);
=======
  DynamicTable(const std::string& path,
               std::shared_ptr<BaseIO> io,
               const std::string& description,
               const std::vector<std::string>& colNames);
>>>>>>> 33e34810

  /**
   * @brief Destructor
   */
  virtual ~DynamicTable();

  /**
   * @brief Initializes the `DynamicTable` object by creating NWB attributes and
   * column names.
   *
   * @param description The description of the table (optional).
   */
  void initialize(const std::string& description);

  /**
   * @brief Adds a column of vector string data to the table.
   * @param name The name of the column.
   * @param colDescription The description of the column.
   * @param vectorData A unique pointer to the `VectorData` dataset.
   * @param values The vector of string values.
   */
  void addColumn(const std::string& name,
                 const std::string& colDescription,
                 std::unique_ptr<VectorData>& vectorData,
                 const std::vector<std::string>& values);

  /**
   * @brief Adds a column of references to the table.
   * @param name The name of the column.
   * @param colDescription The description of the column.
   * @param dataset The vector of string values representing the references.
   */
  void addColumn(const std::string& name,
                 const std::string& colDescription,
                 const std::vector<std::string>& dataset);

  /**
   * @brief Adds a column of element identifiers to the table.
   * @param elementIDs A unique pointer to the `ElementIdentifiers` dataset.
   * @param values The vector of id values.
   */
  void setRowIDs(std::unique_ptr<ElementIdentifiers>& elementIDs,
                 const std::vector<int>& values);

  /**
   * @brief Gets the description of the table.
   * @return The description of the table.
   */
  inline std::string getDescription() const { return m_description; }

  /**
   * @brief Gets the column names of the table.
   * @return A vector of column names.
   */
  virtual const std::vector<std::string>& getColNames() const
  {
    return m_colNames;
  }

  /**
   * @brief Sets the column names of the ElectrodeTable.
   * @param newColNames The vector of new column names.
   */
  virtual void setColNames(const std::vector<std::string>& newColNames)
  {
    m_colNames = newColNames;
  }

protected:
  /**
   * @brief Description of the DynamicTable.
   */
  std::string m_description;

  /**
   * @brief Names of the columns in the table.
   */
  std::vector<std::string> m_colNames;
};
}  // namespace AQNWB::NWB<|MERGE_RESOLUTION|>--- conflicted
+++ resolved
@@ -23,15 +23,12 @@
    * @brief Constructor.
    * @param path The location of the table in the file.
    * @param io A shared pointer to the IO object.
+   * @param colNames Set the names of the columns for the table
    */
-<<<<<<< HEAD
-  DynamicTable(const std::string& path, std::shared_ptr<IO::BaseIO> io);
-=======
   DynamicTable(const std::string& path,
                std::shared_ptr<BaseIO> io,
-               const std::string& description,
-               const std::vector<std::string>& colNames);
->>>>>>> 33e34810
+               const std::vector<std::string>& colNames = {});   // TODO Need to remove colNames here and move it to initialize
+
 
   /**
    * @brief Destructor
