--- conflicted
+++ resolved
@@ -30,10 +30,6 @@
    *
    * @param dataset The rvalue unique pointer to the BaseRecordingData object
    */
-<<<<<<< HEAD
-  std::unique_ptr<IO::BaseRecordingData>
-      dataset;  // TODO We may not want this here if we need Data for read
-=======
   inline void setDataset(std::unique_ptr<BaseRecordingData>&& dataset)
   {
     m_dataset = std::move(dataset);
@@ -44,7 +40,6 @@
    */
   inline bool isInitialized() { return m_dataset != nullptr; }
 
-  std::unique_ptr<BaseRecordingData> m_dataset;
->>>>>>> 33e34810
+  std::unique_ptr<BaseRecordingData> m_dataset;   // TODO We may not want this here if we need Data for read
 };
 }  // namespace AQNWB::NWB