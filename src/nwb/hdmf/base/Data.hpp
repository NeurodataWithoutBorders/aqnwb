#pragma once

#include <memory>

#include "io/BaseIO.hpp"
#include "nwb/RegisteredType.hpp"

namespace AQNWB::NWB
{
/**
 * @brief An abstract data type for a dataset.
 * @tparam DTYPE The data type of the data managed by Data
 */
template<typename DTYPE = std::any>
class Data : public RegisteredType
{
public:
  // Register the Data template class with the type registry for dynamic
  // creation. This registration is generic and applies to any specialization of
  // the Data template. It allows the system to dynamically create instances of
  // Data with different data types.
  REGISTER_SUBCLASS_WITH_TYPENAME(Data<DTYPE>, "hdmf-common", "Data")

  /**
   * @brief Constructor.
   *
   * @param path The path of the container.
   * @param io A shared pointer to the IO object.
   */
  Data(const std::string& path, std::shared_ptr<IO::BaseIO> io)
      : RegisteredType(path, io)
  {
  }

  /**
   * @brief Virtual destructor.
   */
  virtual ~Data() override {}

  /**
   *  @brief Initialize the dataset for the Data object
   *
   *  This functions takes ownership of the passed rvalue unique_ptr and moves
   *  ownership to its internal m_dataset variable
   *
   * @param dataset The rvalue unique pointer to the BaseRecordingData object
   * @return Status::Success if successful, otherwise Status::Failure.
   */
<<<<<<< HEAD
  Status initialize(std::unique_ptr<IO::BaseRecordingData>&& dataset);
=======
  void initialize(std::unique_ptr<IO::BaseRecordingData>&& dataset)
  {
    m_dataset = std::move(dataset);
    // setup common attributes
    m_io->createCommonNWBAttributes(
        m_path, this->getNamespace(), this->getTypeName());
  }
>>>>>>> 366a7165

  /**
   * @brief Check whether the m_dataset has been initialized
   */
  inline bool isInitialized() { return m_dataset != nullptr; }

  std::unique_ptr<IO::BaseRecordingData> m_dataset;

  // Define the data fields to expose for lazy read access
  DEFINE_FIELD(readData, DatasetField, DTYPE, "", The main data)

  DEFINE_FIELD(readNeurodataType,
               AttributeField,
               std::string,
               "neurodata_type",
               The name of the type)

  DEFINE_FIELD(readNamespace,
               AttributeField,
               std::string,
               "namespace",
               The name of the namespace)
};
}  // namespace AQNWB::NWB<|MERGE_RESOLUTION|>--- conflicted
+++ resolved
@@ -46,17 +46,14 @@
    * @param dataset The rvalue unique pointer to the BaseRecordingData object
    * @return Status::Success if successful, otherwise Status::Failure.
    */
-<<<<<<< HEAD
-  Status initialize(std::unique_ptr<IO::BaseRecordingData>&& dataset);
-=======
-  void initialize(std::unique_ptr<IO::BaseRecordingData>&& dataset)
+  Status initialize(std::unique_ptr<IO::BaseRecordingData>&& dataset)
   {
     m_dataset = std::move(dataset);
     // setup common attributes
-    m_io->createCommonNWBAttributes(
+    Status commonAttrsStatus = m_io->createCommonNWBAttributes(
         m_path, this->getNamespace(), this->getTypeName());
+    return commonAttrsStatus;
   }
->>>>>>> 366a7165
 
   /**
    * @brief Check whether the m_dataset has been initialized
