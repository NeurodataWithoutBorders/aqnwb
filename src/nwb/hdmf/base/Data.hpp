#pragma once

#include <memory>

#include "io/BaseIO.hpp"
#include "nwb/RegisteredType.hpp"
#include "spec/hdmf_common.hpp"

namespace AQNWB::NWB
{
/**
 * @brief An abstract data type for a dataset.
 * @tparam DTYPE The data type of the data managed by Data
 */
class Data : public RegisteredType
{
public:
<<<<<<< HEAD
  // Register the Data template class with the type registry for dynamic
  // creation. This registration is generic and applies to any specialization of
  // the Data template. It allows the system to dynamically create instances of
  // Data with different data types.
  REGISTER_SUBCLASS_WITH_TYPENAME(Data<DTYPE>,
                                  AQNWB::SPEC::HDMF_COMMON::namespaceName,
                                  "Data")
=======
  REGISTER_SUBCLASS(Data, "hdmf-common")
>>>>>>> d07ab5f2

  /**
   * @brief Constructor.
   *
   * @param path The path of the container.
   * @param io A shared pointer to the IO object.
   */
  Data(const std::string& path, std::shared_ptr<IO::BaseIO> io);

  /**
   * @brief Virtual destructor.
   */
  virtual ~Data() override {}

  /**
   *  @brief Initialize the dataset for the Data object
   *
   *  This functions takes ownership of the passed rvalue unique_ptr and moves
   *  ownership to its internal m_dataset variable
   *
   * @param dataset The rvalue unique pointer to the BaseRecordingData object
   * @return Status::Success if successful, otherwise Status::Failure.
   */
  Status initialize(std::unique_ptr<IO::BaseRecordingData>&& dataset)
  {
    m_dataset = std::move(dataset);
    // setup common attributes
    Status commonAttrsStatus = m_io->createCommonNWBAttributes(
        m_path, this->getNamespace(), this->getTypeName());
    return commonAttrsStatus;
  }

  /**
   * @brief Check whether the m_dataset has been initialized
   */
  inline bool isInitialized() { return m_dataset != nullptr; }

  // Define the data fields to expose for lazy read access
  DEFINE_FIELD(readData, DatasetField, std::any, "", The main data)

  DEFINE_FIELD(readNeurodataType,
               AttributeField,
               std::string,
               "neurodata_type",
               The name of the type)

  DEFINE_FIELD(readNamespace,
               AttributeField,
               std::string,
               "namespace",
               The name of the namespace)

  std::unique_ptr<IO::BaseRecordingData> m_dataset;
};

/**
 * @brief A typed data container for a dataset.
 *
 * This typed variant of Data allows for the specification of the data type
 * at compile time, enabling type-safe access to the data. This is useful for
 * data read to simplify access when the type is known. While we can use
 * the typed version also for data write, in most case the base version
 * of VectorData is sufficient. NOTE: Only VectorData is registered with the
 * RegisteredType class registry. The VectorDataTyped class is not registered
 * since the DTYPE information is not available as part of the neurodata_type
 * attribute in the NWB file.
 *
 * @tparam DTYPE The data type of the data managed by DataTyped
 */
template<typename DTYPE = std::any>
class DataTyped : public Data
{
public:
  /**
   * @brief Constructor.
   *
   * @param path The path of the container.
   * @param io A shared pointer to the IO object.
   */
  DataTyped(const std::string& path, std::shared_ptr<IO::BaseIO> io)
      : Data(path, io)
  {
  }

  /**
   * @brief Virtual destructor.
   */
  virtual ~DataTyped() override {}

  /**
   *  \brief Create a DataTyped object from a Data object
   *
   *  This function is useful when the type of the data is known and we want
   *  read data in a typed manner where the type is stored in the DTYPE template
   *  parameter. NOTE: The original Data object retains ownership of the
   *  Data.m_dataset recording dataset object if it was initialized, i.e.,
   *  the returned DataTyped object will have a nullptr m_dataset.
   *
   *  @param data The Data object to convert
   *  @return A DataTyped object with the same path and IO object as the input
   */
  static std::shared_ptr<DataTyped<DTYPE>> fromData(const Data& data)
  {
    return std::make_shared<DataTyped<DTYPE>>(data.getPath(), data.getIO());
  }

  // Define the data fields to expose for lazy read access
  DEFINE_FIELD(readData, DatasetField, DTYPE, "", The main data)

  using RegisteredType::m_io;
  using RegisteredType::m_path;
};
}  // namespace AQNWB::NWB<|MERGE_RESOLUTION|>--- conflicted
+++ resolved
@@ -15,17 +15,8 @@
 class Data : public RegisteredType
 {
 public:
-<<<<<<< HEAD
-  // Register the Data template class with the type registry for dynamic
-  // creation. This registration is generic and applies to any specialization of
-  // the Data template. It allows the system to dynamically create instances of
-  // Data with different data types.
-  REGISTER_SUBCLASS_WITH_TYPENAME(Data<DTYPE>,
-                                  AQNWB::SPEC::HDMF_COMMON::namespaceName,
-                                  "Data")
-=======
+  // Register the Data class with the type registry
   REGISTER_SUBCLASS(Data, "hdmf-common")
->>>>>>> d07ab5f2
 
   /**
    * @brief Constructor.
