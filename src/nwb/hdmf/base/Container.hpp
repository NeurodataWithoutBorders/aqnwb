--- conflicted
+++ resolved
@@ -55,10 +55,7 @@
   /**
    * @brief A shared pointer to the IO object.
    */
-<<<<<<< HEAD
-  std::shared_ptr<IO::BaseIO> io;
-=======
-  std::shared_ptr<BaseIO> m_io;
->>>>>>> 33e34810
+  std::shared_ptr<IO::BaseIO> m_io;
+
 };
 }  // namespace AQNWB::NWB