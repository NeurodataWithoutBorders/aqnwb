#pragma once

#include <array>
#include <cstdint>
#include <memory>
#include <string>
#include <string_view>
#include <vector>

#include "Types.hpp"
#include "Utils.hpp"
#include "io/BaseIO.hpp"
#include "io/ReadIO.hpp"
#include "io/RecordingObjects.hpp"
#include "nwb/base/TimeSeries.hpp"
#include "nwb/file/ElectrodesTable.hpp"
#include "nwb/hdmf/base/Container.hpp"
#include "spec/core.hpp"

/*!
 * \namespace AQNWB::NWB
 * \brief Namespace for all classes related to the NWB data standard
 */
namespace AQNWB::NWB
{

/**
 * @brief The NWBFile class provides an interface for setting up and managing
 * the NWB file.
 */
class NWBFile : public Container
{
public:
<<<<<<< HEAD
  // Register the ElectrodeTable as a subclass of Container
  REGISTER_SUBCLASS(NWBFile, Container, AQNWB::SPEC::CORE::namespaceName)
=======
  // Register the ElectrodesTable as a subclass of Container
  REGISTER_SUBCLASS(NWBFile, AQNWB::SPEC::CORE::namespaceName)
>>>>>>> 1af05294

  /** \brief Convenience factor method since the path is fixed to '/'
   * @param io A shared pointer to the IO object.
   * @return A shared pointer to the created NWBFile object, or nullptr if
   * creation failed.
   */
  static std::shared_ptr<NWBFile> create(std::shared_ptr<IO::BaseIO> io)
  {
    return RegisteredType::create<NWBFile>("/", io);
  }

protected:
  /**
   * @brief Constructor for NWBFile class.
   * @param io The shared pointer to the IO object.
   */
  NWBFile(std::shared_ptr<IO::BaseIO> io);

  /** @brief Required constructor so we can call RegisteredType::create but the
   * path cannot be set
   */
  NWBFile(const std::string& path, std::shared_ptr<IO::BaseIO> io);

public:
  /**
   * @brief Deleted copy constructor to prevent construction-copying.
   */
  NWBFile(const NWBFile&) = delete;

  /**
   * @brief Deleted copy assignment operator to prevent copying.
   */
  NWBFile& operator=(const NWBFile&) = delete;

  /**
   * @brief Destructor for NWBFile class.
   */
  ~NWBFile();

  /**
   * @brief Initializes the NWB file by setting up the file structure.
   *
   * If the file is already initialized then no action will be performed.
   *
   * @param identifierText The identifier text for the NWBFile.
   * @param description A description of the NWBFile session.
   * @param dataCollection Information about the data collection methods.
   * @param sessionStartTime ISO formatted time string with the session start
   * time. If empty (default), then the getCurrentTime() will be used.
   * @param timestampsReferenceTime ISO formatted time string with the timestamp
   * reference time. If empty (default), then the getCurrentTime() will be used.
   */
  Status initialize(const std::string& identifierText,
                    const std::string& description = "a recording session",
                    const std::string& dataCollection = "",
                    const std::string& sessionStartTime = "",
                    const std::string& timestampsReferenceTime = "");

  /**
   * @brief Check if the NWB file is initialized.
   *
   * The function simply checks if the top-level group structure exists.
   *
   * @return bool True if the file is initialized, false otherwise.
   */
  bool isInitialized() const;

  /**
   * @brief Create ElectrodesTable.
   * Note, this function will fail if the file is in a mode where
   * new objects cannot be added, which can be checked via
   * nwbfile.io->canModifyObjects()
   * @param recordingArrays vector of ChannelVector indicating the electrodes to
   *                        add to the table. This vector should contain all the
   *                        electrodes that are detected by the acquisition
   *                        system, not only those being actively recorded from.
   * @param finalizeTable If true (default) then the table will be finalized
   *                      after creation to write it to the file. If false, the
   *                      caller must call finalize() on the returned table
   *                      object to write it to the file.
   * @return The generated ElectrodeTable or nullptr if failed.
   */
  std::shared_ptr<ElectrodeTable> createElectrodesTable(
      std::vector<Types::ChannelVector> recordingArrays,
      bool finalizeTable = true);

  /**
   * @brief Create ElectricalSeries objects to record data into.
   * Created objects are automatically added to the I/O's RecordingObjects.
   * Note, this function will fail if the file is in a mode where
   * new objects cannot be added, which can be checked via
   * nwbfile.io->canModifyObjects()
   * @param recordingArrays vector of ChannelVector indicating the electrodes to
   *                        record from. A separate ElectricalSeries will be
   *                        created for each ChannelVector.
   * @param recordingNames vector indicating the names of the ElectricalSeries
   * within the acquisition group
   * @param dataType The data type of the elements in the data block.
   * @param containerIndexes This vector is updated with the indexes of the
   * created containers.
   * @return Status The status of the object creation operation.
   */
  Status createElectricalSeries(
      std::vector<Types::ChannelVector> recordingArrays,
      std::vector<std::string> recordingNames,
      const IO::BaseDataType& dataType,
      std::vector<SizeType>& containerIndexes);

  /**
   * @brief Create SpikeEventSeries objects to record data into.
   * Created objects are automatically added to the I/O's RecordingObjects.
   * @param recordingArrays vector of ChannelVector indicating the electrodes to
   *                        record from. A separate ElectricalSeries will be
   *                        created for each ChannelVector.
   * @param recordingNames vector indicating the names of the SpikeEventSeries
   * within the acquisition group
   * @param dataType The data type of the elements in the data block.
   * @param containerIndexes This vector is updated with the indexes of the
   * created containers.
   * @return Status The status of the object creation operation.
   */
  Status createSpikeEventSeries(
      std::vector<Types::ChannelVector> recordingArrays,
      std::vector<std::string> recordingNames,
      const IO::BaseDataType& dataType,
      std::vector<SizeType>& containerIndexes);

  /** @brief Create AnnotationSeries objects to record data into.
   * Created objects are automatically added to the I/O's RecordingObjects.
   * @param recordingNames vector indicating the names of the AnnotationSeries
   * within the acquisition group
   * @param containerIndexes This vector is updated with the indexes of the
   * created containers.
   * @return Status The status of the object creation operation.
   */
  Status createAnnotationSeries(std::vector<std::string> recordingNames,
                                std::vector<SizeType>& containerIndexes);

  DEFINE_REGISTERED_FIELD(readElectrodesTable,
                          ElectrodesTable,
                          ElectrodesTable::electrodeTablePath,
                          "table with the extracellular electrodes")

  DEFINE_ATTRIBUTE_FIELD(readNWBVersion,
                         std::string,
                         "nwb_version",
                         File version string)

  DEFINE_DATASET_FIELD(readFileCreateDate,
                       recordFileCreateDate,
                       std::string,
                       "file_create_date",
                       A record of the date the file was created and of
                           subsequent modifications)

  DEFINE_DATASET_FIELD(readIdentifier,
                      recordIdentifier,
                      std::string,
                      "identifier",
                      A unique text identifier for the file)

  DEFINE_DATASET_FIELD(readSessionDescription,
                       recordSessionDescription,
                       std::string,
                       "session_description",
                       A description of the experimental session and data in the
                           file)

  DEFINE_DATASET_FIELD(readSessionStartTime,
                       recordSessionStartTime,
                       std::string,
                       "session_start_time",
                       Date and time of the experiment or session start)

  DEFINE_DATASET_FIELD(readTimestampsReferenceTime,
                       recordTimestampsReferenceTime,
                       std::string,
                       "timestamps_reference_time",
                       Date and time corresponding to time zero of all
                           timestamps)

protected:
  /**
   * @brief Creates the default file structure.
   * Note, this function will fail if the file is in a mode where
   * new objects cannot be added, which can be checked via
   * nwbfile.io->canModifyObjects()
   *
   * @param identifierText The identifier text for the NWBFile.
   * @param description A description of the NWBFile session.
   * @param dataCollection Information about the data collection methods.
   * @param sessionStartTime ISO formatted time string with the session start
   * time
   * @param timestampsReferenceTime ISO formatted time string with the timestamp
   * reference time
   * @return Status The status of the file structure creation.
   */
  Status createFileStructure(const std::string& identifierText,
                             const std::string& description,
                             const std::string& dataCollection,
                             const std::string& sessionStartTime,
                             const std::string& timestampsReferenceTime);

private:
  /**
   * @brief Saves the specification files for the schema.
   *
   * @param namespaceInfo The NamespaceInfo object with the namespace
   * specification
   */
  void cacheSpecifications(const Types::NamespaceInfo& namespaceInfo);

  inline const static std::string m_acquisitionPath = "/acquisition";

  inline const static std::string m_specificationsPath = "/specifications";

  /**
   * @brief The ElectrodesTable for the file
   */
  std::unique_ptr<ElectrodesTable> m_electrodeTable;
};

}  // namespace AQNWB::NWB<|MERGE_RESOLUTION|>--- conflicted
+++ resolved
@@ -31,13 +31,8 @@
 class NWBFile : public Container
 {
 public:
-<<<<<<< HEAD
-  // Register the ElectrodeTable as a subclass of Container
+  // Register the ElectrodesTable as a subclass of Container
   REGISTER_SUBCLASS(NWBFile, Container, AQNWB::SPEC::CORE::namespaceName)
-=======
-  // Register the ElectrodesTable as a subclass of Container
-  REGISTER_SUBCLASS(NWBFile, AQNWB::SPEC::CORE::namespaceName)
->>>>>>> 1af05294
 
   /** \brief Convenience factor method since the path is fixed to '/'
    * @param io A shared pointer to the IO object.
@@ -118,9 +113,9 @@
    *                      after creation to write it to the file. If false, the
    *                      caller must call finalize() on the returned table
    *                      object to write it to the file.
-   * @return The generated ElectrodeTable or nullptr if failed.
-   */
-  std::shared_ptr<ElectrodeTable> createElectrodesTable(
+   * @return The generated ElectrodesTable or nullptr if failed.
+   */
+  std::shared_ptr<ElectrodesTable> createElectrodesTable(
       std::vector<Types::ChannelVector> recordingArrays,
       bool finalizeTable = true);
 
