#pragma once

#include <array>
#include <cstdint>
#include <memory>
#include <string>
#include <string_view>
#include <vector>

#include "Types.hpp"
#include "io/BaseIO.hpp"
#include "nwb/RecordingContainers.hpp"
#include "nwb/base/TimeSeries.hpp"

/*!
 * \namespace AQNWB::NWB
 * \brief Namespace for all classes related to the NWB data standard
 */
namespace AQNWB::NWB
{

/**
 * @brief The NWBFile class provides an interface for setting up and managing
 * the NWB file.
 */
class NWBFile : public Container
{
public:
  /**
   * @brief Constructor for NWBFile class.
   * @param io The shared pointer to the IO object.
   */
  NWBFile(std::shared_ptr<IO::BaseIO> io);

  /**
   * @brief Deleted copy constructor to prevent construction-copying.
   */
  NWBFile(const NWBFile&) = delete;

  /**
   * @brief Deleted copy assignment operator to prevent copying.
   */
  NWBFile& operator=(const NWBFile&) = delete;

  /**
   * @brief Destructor for NWBFile class.
   */
  ~NWBFile();

  /**
   * @brief Initializes the NWB file by opening and setting up the file
   * structure.
<<<<<<< HEAD
   *
   *  @param identifierText The identifier text for the NWBFile.
   */
  Status initialize(const std::string& identifierText);
=======
   * @param description A description of the NWBFile session.
   * @param dataCollection Information about the data collection methods.
   */
  Status initialize(const std::string description = "a recording session",
                    const std::string dataCollection = "");
>>>>>>> a10b62e3

  /**
   * @brief Finalizes the NWB file by closing it.
   */
  Status finalize();

  /**
   * @brief Create ElectricalSeries objects to record data into.
   * Created objects are stored in recordingContainers.
   * Note, this function will fail if the file is in a mode where
   * new objects cannot be added, which can be checked via
   * nwbfile.io->canModifyObjects()
   * @param recordingArrays vector of ChannelVector indicating the electrodes to
   *                        record from. A separate ElectricalSeries will be
   *                        created for each ChannelVector.
   * @param recordingContainers The container to store the created TimeSeries.
   * @param containerIndexes The indexes of the containers added to
   * recordingContainers
   * @param dataType The data type of the elements in the data block.
   * @return Status The status of the object creation operation.
   */
  Status createElectricalSeries(
      std::vector<Types::ChannelVector> recordingArrays,
      const IO::BaseDataType& dataType = IO::BaseDataType::I16,
      RecordingContainers* recordingContainers = nullptr,
      std::vector<SizeType>& containerIndexes = emptyContainerIndexes);

protected:
  /**
   * @brief Creates the default file structure.
   * Note, this function will fail if the file is in a mode where
   * new objects cannot be added, which can be checked via
   * nwbfile.io->canModifyObjects()
<<<<<<< HEAD
   *
   *  @param identifierText The identifier text for the NWBFile.
   *
   * @return Status The status of the file structure creation.
   */
  Status createFileStructure(const std::string& identifierText);
=======
   * @param description A description of the NWBFile session.
   * @param dataCollection Information about the data collection methods.
   * @return Status The status of the file structure creation.
   */
  Status createFileStructure(std::string description,
                             std::string dataCollection);
>>>>>>> a10b62e3

private:
  /**
   * @brief Factory method for creating recording data.
   * @param type The base data type.
   * @param size The size of the dataset.
   * @param chunking The chunking size of the dataset.
   * @param path The location in the file of the new dataset.
   * @return std::unique_ptr<IO::BaseRecordingData> The unique pointer to the
   * created recording data.
   */
  std::unique_ptr<IO::BaseRecordingData> createRecordingData(
      IO::BaseDataType type,
      const SizeArray& size,
      const SizeArray& chunking,
      const std::string& path);

  /**
   * @brief Saves the specification files for the schema.
   * @param specPath The location in the file to store the spec information.
   * @param versionNumber The version number of the specification files.
   * @param specVariables The contents of the specification files.
   * These values are generated from the nwb schema by
   * `resources/generate_spec_files.py`
   */
  template<SizeType N>
  void cacheSpecifications(
      const std::string& specPath,
      const std::string& versionNumber,
      const std::array<std::pair<std::string_view, std::string_view>, N>&
          specVariables);

  static std::vector<SizeType> emptyContainerIndexes;
};

}  // namespace AQNWB::NWB<|MERGE_RESOLUTION|>--- conflicted
+++ resolved
@@ -50,18 +50,14 @@
   /**
    * @brief Initializes the NWB file by opening and setting up the file
    * structure.
-<<<<<<< HEAD
    *
-   *  @param identifierText The identifier text for the NWBFile.
-   */
-  Status initialize(const std::string& identifierText);
-=======
+   * @param identifierText The identifier text for the NWBFile.
    * @param description A description of the NWBFile session.
    * @param dataCollection Information about the data collection methods.
    */
-  Status initialize(const std::string description = "a recording session",
-                    const std::string dataCollection = "");
->>>>>>> a10b62e3
+  Status initialize(const std::string& identifierText,
+                    const std::string& description = "a recording session",
+                    const std::string& dataCollection = "");
 
   /**
    * @brief Finalizes the NWB file by closing it.
@@ -95,21 +91,15 @@
    * Note, this function will fail if the file is in a mode where
    * new objects cannot be added, which can be checked via
    * nwbfile.io->canModifyObjects()
-<<<<<<< HEAD
    *
-   *  @param identifierText The identifier text for the NWBFile.
-   *
-   * @return Status The status of the file structure creation.
-   */
-  Status createFileStructure(const std::string& identifierText);
-=======
+   * @param identifierText The identifier text for the NWBFile.
    * @param description A description of the NWBFile session.
    * @param dataCollection Information about the data collection methods.
    * @return Status The status of the file structure creation.
    */
-  Status createFileStructure(std::string description,
-                             std::string dataCollection);
->>>>>>> a10b62e3
+  Status createFileStructure(const std::string& identifierText,
+                             const std::string& description,
+                             const std::string& dataCollection);
 
 private:
   /**
