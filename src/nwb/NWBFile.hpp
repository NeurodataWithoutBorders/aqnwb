#pragma once

#include <cstdint>
#include <memory>
#include <vector>

#include "BaseIO.hpp"
#include "Types.hpp"
#include "nwb/base/TimeSeries.hpp"

namespace AQNWB::NWB
{

class RecordingContainers;  // declare here because gets used in NWBFile class

/**
 * @brief The NWBFile class provides an interface for setting up and managing
 * the NWB file.
 */
class NWBFile
{
public:
  /**
   * @brief Constructor for NWBFile class.
   * @param idText The identifier text for the NWBFile.
   * @param io The shared pointer to the IO object.
   */
  NWBFile(const std::string& idText, std::shared_ptr<BaseIO> io);

  /**
   * @brief Deleted copy constructor to prevent construction-copying.
   */
  NWBFile(const NWBFile&) = delete;

  /**
   * @brief Deleted copy assignment operator to prevent copying.
   */
  NWBFile& operator=(const NWBFile&) = delete;

  /**
   * @brief Destructor for NWBFile class.
   */
  ~NWBFile();

  /**
   * @brief Initializes the NWB file by opening and setting up the file
   * structure.
   */
  Status initialize();

  /**
   * @brief Finalizes the NWB file by closing it.
   */
  Status finalize();

  /**
   * @brief Create ElectricalSeries objects to record data into.
   * Created objects are stored in recordingContainers.
<<<<<<< HEAD
   * Note, this function will fail if the file is in a mode where
   * new objects cannot be added.
=======
   * @param recordingArrays vector of ChannelVector indicating the electrodes to
   *                        record from. A separate ElectricalSeries will be
   *                        created for each ChannelVector
>>>>>>> 12029314
   * @param dataType The data type of the elements in the data block.
   * @return Status The status of the object creation operation.
   */
  Status createElectricalSeries(
      std::vector<Types::ChannelVector> recordingArrays,
      const BaseDataType& dataType = BaseDataType::I16);

  /**
   * @brief Starts the recording.
   */
  Status startRecording();

  /**
   * @brief Closes the relevant datasets.
   */
  void stopRecording();

  /**
   * @brief Indicates the NWB schema version.
   */
  const std::string NWBVersion = "2.7.0";

  /**
   * @brief Indicates the HDMF schema version.
   */
  const std::string HDMFVersion = "1.8.0";

  /**
   * @brief Indicates the HDMF experimental version.
   */
  const std::string HDMFExperimentalVersion = "0.5.0";

  /**
   * @brief Gets the TimeSeries object from the recordingContainers
   * @param timeseriesInd The index of the timeseries dataset within the group.
   */
  TimeSeries* getTimeSeries(const SizeType& timeseriesInd);

protected:
  /**
   * @brief Creates the default file structure.
   * Note, this function will fail if the file is in a mode where
   * new objects cannot be added.
   * @return Status The status of the file structure creation.
   */
  Status createFileStructure();

private:
  /**
   * @brief Factory method for creating recording data.
   * @param type The base data type.
   * @param size The size of the dataset.
   * @param chunking The chunking size of the dataset.
   * @param path The location in the file of the new dataset.
   * @return std::unique_ptr<BaseRecordingData> The unique pointer to the
   * created recording data.
   */
  std::unique_ptr<BaseRecordingData> createRecordingData(
      BaseDataType type,
      const SizeArray& size,
      const SizeArray& chunking,
      const std::string& path);

  /**
   * @brief Saves the specification files for the schema.
   * @param specPath The location in the file to store the spec information.
   * @param versionNumber The version number of the specification files.
   */
  void cacheSpecifications(const std::string& specPath,
                           const std::string& versionNumber);

  /**
   * @brief Holds the Container (usually TimeSeries) objects that have been
   * created in the nwb file for recording.
   */
  std::unique_ptr<RecordingContainers> recordingContainers =
      std::make_unique<RecordingContainers>("RecordingContainers");

  const std::string identifierText;
  std::shared_ptr<BaseIO> io;
};

/**
 * @brief The RecordingContainers class provides an interface for managing
 * groups of TimeSeries acquired during a recording.
 */
class RecordingContainers
{
public:
  /**
   * @brief Constructor for RecordingContainer class.
   * @param name The name of the group of time series
   */
  RecordingContainers(const std::string& name);

  /**
   * @brief Deleted copy constructor to prevent construction-copying.
   */
  RecordingContainers(const RecordingContainers&) = delete;

  /**
   * @brief Deleted copy assignment operator to prevent copying.
   */
  RecordingContainers& operator=(const RecordingContainers&) = delete;

  /**
   * @brief Destructor for RecordingContainer class.
   */
  ~RecordingContainers();

  /**
   * @brief Adds a TimeSeries object to the container.
   * @param data The TimeSeries object to add.
   */
  void addData(std::unique_ptr<TimeSeries> data);

  std::vector<std::unique_ptr<TimeSeries>> containers;
  std::string name;
};

}  // namespace AQNWB::NWB<|MERGE_RESOLUTION|>--- conflicted
+++ resolved
@@ -56,14 +56,11 @@
   /**
    * @brief Create ElectricalSeries objects to record data into.
    * Created objects are stored in recordingContainers.
-<<<<<<< HEAD
    * Note, this function will fail if the file is in a mode where
    * new objects cannot be added.
-=======
    * @param recordingArrays vector of ChannelVector indicating the electrodes to
    *                        record from. A separate ElectricalSeries will be
-   *                        created for each ChannelVector
->>>>>>> 12029314
+   *                        created for each ChannelVector.
    * @param dataType The data type of the elements in the data block.
    * @return Status The status of the object creation operation.
    */
