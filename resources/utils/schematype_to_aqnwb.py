--- conflicted
+++ resolved
@@ -56,34 +56,20 @@
     doc_string = doc.replace('"', "").replace("'", "").replace(",", " -")
     unmodified_from_parent = is_inherited and not is_overridden
     re = ""
-<<<<<<< HEAD
+
     func_name = f"read{snake_to_camel(field_name)}" if field_name else ""
     
     if unmodified_from_parent:
         re += "    /*\n"
         re += f"    // {field_path} inherited from parent neurodata_type\n"
     if is_inherited:
-        re += f"    // name={field_path}, neurodata_type={neurodata_type}: This field is_inheritted={is_inherited}, is_overridden={is_overridden} from the parent neurodata_type\n"
+        re += f"    // name={field_path}, neurodata_type={neurodata_type}: This field is_inherited={is_inherited}, is_overridden={is_overridden} from the parent neurodata_type\n"
     
     if field_name is not None:
         re += "    DEFINE_REGISTERED_FIELD(\n"
         re += f"        {func_name},\n"
         re += f"        {referenced_namespace}::{neurodata_type},\n"
         re += f'        "{field_path}",\n'
-=======
-    
-    if unmodified_from_parent:
-        re += "    /*\n"
-        re += f"    // {field_name} inherited from parent neurodata_type\n"
-    if is_inherited:
-        re += f"    // name={field_name}, neurodata_type={neurodata_type}: This field is_inheritted={is_inherited}, is_overridden={is_overridden} from the parent neurodata_type\n"
-    
-    if field_name is not None:
-        re += "    DEFINE_REGISTERED_FIELD(\n"
-        re += f"        read{snake_to_camel(field_name)},\n"
-        re += f"        {referenced_namespace}::{neurodata_type},\n"
-        re += f'        "{field_name}",\n'
->>>>>>> 8f80186e
         re += f'        "{doc_string}")\n'
         if unmodified_from_parent:
             re += "    */\n"
@@ -138,54 +124,6 @@
     Returns:
     str: A string representing the DEFINE_FIELD macro.
     """
-<<<<<<< HEAD
-    if field_path is None:
-        return "" # Should not happen for attributes
-    func_name = f"read{snake_to_camel(field_path.replace('/', '_'))}"
-=======
-    field_path = field_name if field_parent == "" else (field_parent + "/" + field_name)
-    field_full_name = f"{snake_to_camel(field_parent)}{snake_to_camel(field_name)}"
->>>>>>> 8f80186e
-    # Clean up documentation string - remove quotes and commas that would break macro
-    doc_string = doc.replace('"', "").replace("'", "").replace(",", " -")
-    re = ""
-    if is_inherited and not is_overridden:
-        re += "    /*\n"
-        re += f"    // {field_path} inherited from parent neurodata_type\n"
-    if is_overridden:
-        re += f"    // {field_path} overrides inherited field from parent neurodata_type\n"
-
-    re += "    DEFINE_ATTRIBUTE_FIELD(\n"
-    re += f"        {func_name},\n"
-    re += f"        {dtype},\n"
-    re += f'        "{field_path}",\n'
-    re += f'        "{doc_string}")\n'
-<<<<<<< HEAD
-    if is_inherited and not is_overridden:
-        re += "    */\n"
-    return re
-
-
-def render_define_referenced_registered_field(
-    field_path: str,
-    registered_type: str,
-    doc: str,
-    is_inherited: bool = False,
-    is_overridden: bool = False,
-) -> str:
-    """
-    Return string for DEFINE_REFERENCED_REGISTERED_FIELD macro.
-
-    Parameters:
-    field_path (str): Path to the field.
-    registered_type (str): Class to use as the RegisteredType that is being referenced.
-    doc (str): Documentation string to use for the field.
-    is_inherited (bool): Indicates whether the field is inherited from the parent
-    is_overridden (bool): Indicates wheterh the field overrides a field from the parent
-
-    Returns:
-    str: A string representing the DEFINE_FIELD macro.
-    """
     if field_path is None:
         return "" # Should not happen for attributes
     func_name = f"read{snake_to_camel(field_path.replace('/', '_'))}"
@@ -198,13 +136,53 @@
     if is_overridden:
         re += f"    // {field_path} overrides inherited field from parent neurodata_type\n"
 
+    re += "    DEFINE_ATTRIBUTE_FIELD(\n"
+    re += f"        {func_name},\n"
+    re += f"        {dtype},\n"
+    re += f'        "{field_path}",\n'
+    re += f'        "{doc_string}")\n'
+    if is_inherited and not is_overridden:
+        re += "    */\n"
+    return re
+
+
+def render_define_referenced_registered_field(
+    field_path: str,
+    registered_type: str,
+    doc: str,
+    is_inherited: bool = False,
+    is_overridden: bool = False,
+) -> str:
+    """
+    Return string for DEFINE_REFERENCED_REGISTERED_FIELD macro.
+
+    Parameters:
+    field_path (str): Path to the field.
+    registered_type (str): Class to use as the RegisteredType that is being referenced.
+    doc (str): Documentation string to use for the field.
+    is_inherited (bool): Indicates whether the field is inherited from the parent
+    is_overridden (bool): Indicates wheterh the field overrides a field from the parent
+
+    Returns:
+    str: A string representing the DEFINE_FIELD macro.
+    """
+    if field_path is None:
+        return "" # Should not happen for attributes
+    func_name = f"read{snake_to_camel(field_path.replace('/', '_'))}"
+    # Clean up documentation string - remove quotes and commas that would break macro
+    doc_string = doc.replace('"', "").replace("'", "").replace(",", " -")
+    re = ""
+    if is_inherited and not is_overridden:
+        re += "    /*\n"
+        re += f"    // {field_path} inherited from parent neurodata_type\n"
+    if is_overridden:
+        re += f"    // {field_path} overrides inherited field from parent neurodata_type\n"
+
     re += "    DEFINE_REFERENCED_REGISTERED_FIELD(\n"
     re += f"        {func_name},\n"
     re += f"        {registered_type},\n"
     re += f'        "{field_path}",\n'
     re += f'        "{doc_string}")\n'
-=======
->>>>>>> 8f80186e
     if is_inherited and not is_overridden:
         re += "    */\n"
     return re
@@ -230,17 +208,12 @@
     Returns:
     str: A string representing the DEFINE_FIELD macro.
     """
-<<<<<<< HEAD
     if field_path is None:
         logger.warning("Missing field_path in render_define_dataset_field")
         return "" # Should not happen for datasets
     func_name = snake_to_camel(field_path.replace('/', '_'))
     read_func_name = f"read{func_name}"
     record_func_name = f"record{func_name}"
-=======
-    field_path = field_name if field_parent == "" else (field_parent + "/" + field_name)
-    field_full_name = f"{snake_to_camel(field_parent)}{snake_to_camel(field_name)}"
->>>>>>> 8f80186e
     # Clean up documentation string - remove quotes and commas that would break macro
     doc_string = doc.replace('"', "").replace("'", "").replace(",", " -")
     re = ""
@@ -833,26 +806,18 @@
     return subfolder_name
 
 
-<<<<<<< HEAD
 def get_referenced_types(neurodata_type: Spec, type_to_namespace_map: Dict[str, str]) -> set[str]:
-=======
-def get_referenced_types(neurodata_type: Spec) -> set[str]:
->>>>>>> 8f80186e
     """
     Get all referenced neurodata types from a given neurodata type.
 
     Parameters:
     neurodata_type (Spec): The neurodata type spec.
-<<<<<<< HEAD
     type_to_namespace_map (Dict[str, str]): Mapping of types to their namespaces.
-=======
->>>>>>> 8f80186e
 
     Returns:
     set[str]: A list of referenced neurodata type names.
     """
     referenced_types = []
-<<<<<<< HEAD
     # Get the list of parameters
     all_initialize_params = get_initialize_method_parameters(
         neurodata_type=neurodata_type,
@@ -869,38 +834,6 @@
             target_type = spec.dtype.get("target_type", None)
             if target_type is not None:
                 referenced_types.append(target_type)
-=======
-
-    # Check datasets for references
-    for dataset in neurodata_type.get("datasets", []):
-        # Check if the dataset itself is a reference to another neurodata_type
-        if dataset.get("neurodata_type_inc", None) is not None:
-            referenced_types.append(dataset["neurodata_type_inc"])
-        # Check if attributes of the dataset reference other neurodata_types
-        for attr in dataset.get("attributes", []):
-            if isinstance(attr.dtype, dict) and attr.dtype.get("reftype", None) == "object":
-                target_type = attr.dtype.get("target_type", None)
-                if target_type is not None:
-                    referenced_types.append(target_type)
-        # Check if the dataset's dtype is a reference type
-        if isinstance(dataset.dtype, dict) and dataset.dtype.get("reftype", None) == "object":
-            target_type = dataset.dtype.get("target_type", None)
-            if target_type is not None:
-                referenced_types.append(target_type)
-
-    # Check groups for references
-    for group in neurodata_type.get("groups", []):
-        if group.get("neurodata_type_inc", None) is not None:
-            referenced_types.append(group["neurodata_type_inc"])
-
-    # Check attributes for object references
-    for attr in neurodata_type.get("attributes", []):
-        if isinstance(attr.dtype, dict) and attr.dtype.get("reftype", None) == "object":
-            target_type = attr.dtype.get("target_type", None)
-            if target_type is not None:
-                referenced_types.append(target_type)
-
->>>>>>> 8f80186e
     return set(referenced_types)  # Return unique types only
 
 
@@ -1033,14 +966,6 @@
     actual_cpp_namespace_name = to_cpp_namespace_name(type_to_namespace_map[type_name])
     class_name = type_name
     is_included_type = actual_cpp_namespace_name != cpp_namespace_name
-<<<<<<< HEAD
-=======
-
-    # Get attributes, datasets, and groups
-    attributes = neurodata_type.get("attributes", [])
-    datasets = neurodata_type.get("datasets", [])
-    groups = neurodata_type.get("groups", [])
->>>>>>> 8f80186e
 
     # Get documentation
     doc = getattr(neurodata_type, "doc", "No documentation provided")
@@ -1070,10 +995,7 @@
 #include <memory>
 #include <string>
 #include <vector>
-<<<<<<< HEAD
 #include <optional>
-=======
->>>>>>> 8f80186e
 // Base AqNWB includes for IO and RegisteredType
 #include "nwb/RegisteredType.hpp"
 #include "io/ReadIO.hpp"
@@ -1109,11 +1031,10 @@
 
     # Determine additional includes required for DEFINE_REGISTERED_FIELD macro definitions 
     # for groups and datasets, and links to other neurodata_types referenced via attributes
-<<<<<<< HEAD
     referenced_types = get_referenced_types(neurodata_type, type_to_namespace_map)
     if len(referenced_types) > 0:
         header += "// Includes for types that are referenced and used\n"
-        # Add inludes for all referenced types
+        # Add includes for all referenced types
         for ref_type in referenced_types:
             ref_namespace = type_to_namespace_map.get(ref_type, namespace.name)
             ref_subfolder = get_schema_subfolder_name(type_to_file_map.get(ref_type, None))
@@ -1124,25 +1045,6 @@
     header += "// Include for the namespace schema header\n"
     schema_header = type_to_namespace_map.get(type_name, namespace_name).replace("-", "_") + ".hpp"
     header += f'#include "spec/{schema_header}"\n'
-=======
-    referenced_types = get_referenced_types(neurodata_type)
-    header += "// Includes for types that are referenced and used\n"
-    # Add inludes for all referenced types
-    for ref_type in referenced_types:
-        ref_namespace = type_to_namespace_map.get(ref_type, namespace.name)
-        ref_subfolder = get_schema_subfolder_name(type_to_file_map.get(ref_type, None))
-        ref_include_path = f"{ref_namespace}/{ref_subfolder}/{ref_type}.hpp"
-        header += f'#include "{ref_include_path}"\n'
-
-    # Include the namespace header
-    header += "// Include for the namespace schema header\n"
-    schema_header = namespace_name.replace("-", "_") + ".hpp"
-    if not is_included_type:
-        header += f'#include "spec/{schema_header}"\n'
-    else:
-        header += f'// TODO: Fix include path for {namespace_name} namespace\n'
-        header += f'// #include "spec/{schema_header}"\n'
->>>>>>> 8f80186e
 
     # Get parent neurodata_type spec
     parent_neurodata_type_spec = all_types.get(parent_type) if parent_type else None
@@ -1206,7 +1108,6 @@
         sorted=False  # Do not sort to keep original order from the spec
     )
 
-<<<<<<< HEAD
     # Add fields for attributes, datasets, and groups
     for param in all_initialize_params:
         spec = param['spec']
@@ -1222,36 +1123,6 @@
             fieldDef = render_define_registered_field(
                 field_name=spec.name,
                 field_path=field_path,
-=======
-    # Add fields for attributes
-    for attr in attributes:
-        attr_name = attr.name
-        doc = attr.get("doc", "No documentation provided").replace("\n", " ")
-        fieldDef = render_define_attribute_field(
-            field_name=attr_name,
-             dtype=get_cpp_type(attr.dtype),
-            doc=doc,
-            is_inherited=neurodata_type.is_inherited_spec(attr),
-            is_overridden=neurodata_type.is_overridden_spec(attr),
-        )
-        if is_commented_field_def(fieldDef):
-            commented_fields.append(fieldDef)
-        else:
-            header += fieldDef + "\n"
-
-    # Add fields for datasets
-    for dataset in datasets:
-        dataset_name = dataset.name
-        doc = dataset.get("doc", "No documentation provided").replace("\n", " ")
-        if dataset.get("neurodata_type_inc", None) is not None:
-            referenced_type = dataset["neurodata_type_inc"]
-            # Check if the referenced type is available
-            # Only comment out types from different namespaces (like hdmf-common)
-            # Types from the same namespace should be available even if defined in different files
-            referenced_namespace = to_cpp_namespace_name(type_to_namespace_map.get(referenced_type, namespace.name))
-            fieldDef = render_define_registered_field(
-                field_name=dataset_name,
->>>>>>> 8f80186e
                 neurodata_type=referenced_type,
                 referenced_namespace=referenced_namespace,
                 doc=doc,
@@ -1283,7 +1154,6 @@
                 )
             # else read as a regular attribute:
             else:
-<<<<<<< HEAD
                 fieldDef = render_define_attribute_field(
                     field_path=field_path,
                     dtype=get_cpp_type(spec.dtype),
@@ -1293,28 +1163,6 @@
                 )
         
         if fieldDef:
-=======
-                header += fieldDef + "\n"
-
-    # Add fields for groups
-    for group in groups:
-        group_name = group.name
-        doc = group.get("doc", "No documentation provided").replace("\n", " ")
-        if group.get("neurodata_type_inc", None) is not None:
-            referenced_type = group["neurodata_type_inc"]
-            # Check if the referenced type is available
-            # Only comment out types from different namespaces (like hdmf-common)
-            # Types from the same namespace should be available even if defined in different files
-            referenced_namespace = to_cpp_namespace_name(type_to_namespace_map.get(referenced_type, namespace.name))
-            fieldDef = render_define_registered_field(
-                field_name=group_name,
-                neurodata_type=referenced_type,
-                referenced_namespace=referenced_namespace,
-                doc=doc,
-                is_inherited=neurodata_type.is_inherited_spec(group),
-                is_overridden=neurodata_type.is_overridden_spec(group)
-            )
->>>>>>> 8f80186e
             if is_commented_field_def(fieldDef):
                 commented_fields.append(fieldDef)
             else:
@@ -1336,11 +1184,7 @@
         header += f"""
     REGISTER_SUBCLASS(
         {class_name},
-<<<<<<< HEAD
         AQNWB::SPEC::{actual_cpp_namespace_name}::namespaceName)
-=======
-        AQNWB::SPEC::{cpp_namespace_name}::namespaceName)
->>>>>>> 8f80186e
     """
         
     header += f"""
