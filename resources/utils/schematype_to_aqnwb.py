#!/usr/bin/env -S uv run --script
# /// script
# requires-python = ">=3.8"
# dependencies = ["hdmf", "pynwb", "ruamel.yaml"]
# ///
"""
Script to generate C++ code from NWB schema files.

This script takes a NWB schema file (JSON or YAML) as input and generates C++ code
for interacting with the neurodata types defined in the schema using AqNWB.
"""

import logging

logging.basicConfig(level=logging.INFO)
logger = logging.getLogger(__name__)

import argparse
import datetime
import json
import re
from pathlib import Path
from copy import deepcopy
from ruamel.yaml import YAML
from typing import Dict, List, Tuple
from hdmf.spec import DatasetSpec, GroupSpec, AttributeSpec, SpecNamespace
from hdmf.spec.spec import Spec
from pynwb import get_type_map


def render_define_registered_field(
    field_name: str,
    field_path: str,
    neurodata_type: str,
    referenced_namespace: str,
    doc: str,
    is_inherited: bool = False,
    is_overridden: bool = False
) -> str:
    """
    Return string for DEFINE_REGISTERED_FIELD macro.

    Parameters:
    field_name (str): The name of the field. Can be None for anonymous types.
    field_path (str): Path to the field.
    neurodata_type (str): The neurodata type of the field.
    referenced_namespace (str): The namespace of the referenced neurodata type.
    doc (str): Documentation string for the field.
    is_inherited (bool): Indicates whether the field is inherited from the parent
    is_overridden (bool): Indicates wheterh the field overrides a field from the parent

    Returns:
    str: A string representing the DEFINE_REGISTERED_FIELD macro.
    """
    # Clean up documentation string - remove quotes and commas that would break macro
    doc_string = doc.replace('"', "").replace("'", "").replace(",", " -")
    unmodified_from_parent = is_inherited and not is_overridden
    re = ""
    func_name = f"read{snake_to_camel(field_name)}"
    # Add prefix text
    if unmodified_from_parent:
        re += "    /*\n"
        re += f"    // {field_path} inherited from parent neurodata_type\n"
    if is_inherited:
        re += f"    // name={field_path}, neurodata_type={neurodata_type}: This field is_inheritted={is_inherited}, is_overridden={is_overridden} from the parent neurodata_type\n"
    # Add the defintion of the field
    re += "    DEFINE_REGISTERED_FIELD(\n"
    re += f"        {func_name},\n"
    re += f"        {referenced_namespace}::{neurodata_type},\n"
    re += f'        "{field_path}",\n'
    re += f'        "{doc_string}")\n'
    # Add postfix text and return
    if unmodified_from_parent:
        re += "    */\n"
    return re


def render_define_unnamed_registered_field(
    field_prefix_path: str,
    neurodata_type: str,
    referenced_namespace: str,
    doc: str,
    is_inherited: bool = False,
    is_overridden: bool = False
) -> str:
    """
    Return string for DEFINE_UNNAMED_REGISTERED_FIELD macro.

    Parameters:
    field__prefix_path (str): Prefix path to the field.
    neurodata_type (str): The neurodata type of the field.
    referenced_namespace (str): The namespace of the referenced neurodata type.
    doc (str): Documentation string for the field.
    is_inherited (bool): Indicates whether the field is inherited from the parent
    is_overridden (bool): Indicates wheterh the field overrides a field from the parent

    Returns:
    str: A string representing the DEFINE_UNNAMED_REGISTERED_FIELD macro.
    """
    # Clean up documentation string - remove quotes and commas that would break macro
    doc_string = doc.replace('"', "").replace("'", "").replace(",", " -")
    unmodified_from_parent = is_inherited and not is_overridden
    re = ""
    func_prefix_func_str = snake_to_camel(field_prefix_path.replace("/", "_")) if field_prefix_path is not None else ""
    read_func_name = f"read{func_prefix_func_str}{neurodata_type}"
    create_func_name = f"create{func_prefix_func_str}{neurodata_type}"
    field_prefix_str = str(field_prefix_path) if field_prefix_path is not None else ""
    # Add prefix text
    if unmodified_from_parent:
        re += "    /*\n"
        re += f"    // {field_prefix_path}/<{neurodata_type}> inherited from parent neurodata_type\n"
    if is_inherited:
        re += f"    // prefix_path={field_prefix_path}, neurodata_type={neurodata_type}: This field is_inheritted={is_inherited}, is_overridden={is_overridden} from the parent neurodata_type\n"
    # Add the defintion of the field
    re += "    DEFINE_UNNAMED_REGISTERED_FIELD(\n"
    re += f"        {read_func_name},\n"
    re += f"        {create_func_name},\n"
    re += f"        {referenced_namespace}::{neurodata_type},\n"
    re += f'        "{field_prefix_str}",\n'
    re += f'        "{doc_string}")\n'
    # Add postfix text and return
    if unmodified_from_parent:
        re += "    */\n"
    return re


def render_define_attribute_field(
    field_path: str,
    dtype: str,
    doc: str,
    is_inherited: bool = False,
    is_overridden: bool = False,
) -> str:
    """
    Return string for DEFINE_ATTRIBUTE_FIELD macro.

    Parameters:
    field_path (str): Path to the field.
    dtype (str): C++ data type to use by default for read.
    doc (str): Documentation string to use for the field.
    is_inherited (bool): Indicates whether the field is inherited from the parent
    is_overridden (bool): Indicates wheterh the field overrides a field from the parent

    Returns:
    str: A string representing the DEFINE_FIELD macro.
    """
    if field_path is None:
        return "" # Should not happen for attributes
    func_name = f"read{snake_to_camel(field_path.replace('/', '_'))}"
    # Clean up documentation string - remove quotes and commas that would break macro
    doc_string = doc.replace('"', "").replace("'", "").replace(",", " -")
    re = ""
    if is_inherited and not is_overridden:
        re += "    /*\n"
        re += f"    // {field_path} inherited from parent neurodata_type\n"
    if is_overridden:
        re += f"    // {field_path} overrides inherited field from parent neurodata_type\n"

    re += "    DEFINE_ATTRIBUTE_FIELD(\n"
    re += f"        {func_name},\n"
    re += f"        {dtype},\n"
    re += f'        "{field_path}",\n'
    re += f'        "{doc_string}")\n'
    if is_inherited and not is_overridden:
        re += "    */\n"
    return re


def render_define_referenced_registered_field(
    field_path: str,
    registered_type: str,
    doc: str,
    is_inherited: bool = False,
    is_overridden: bool = False,
) -> str:
    """
    Return string for DEFINE_REFERENCED_REGISTERED_FIELD macro.

    Parameters:
    field_path (str): Path to the field.
    registered_type (str): Class to use as the RegisteredType that is being referenced.
    doc (str): Documentation string to use for the field.
    is_inherited (bool): Indicates whether the field is inherited from the parent
    is_overridden (bool): Indicates wheterh the field overrides a field from the parent

    Returns:
    str: A string representing the DEFINE_FIELD macro.
    """
    if field_path is None:
        return "" # Should not happen for attributes
    func_name = f"read{snake_to_camel(field_path.replace('/', '_'))}"
    # Clean up documentation string - remove quotes and commas that would break macro
    doc_string = doc.replace('"', "").replace("'", "").replace(",", " -")
    re = ""
    if is_inherited and not is_overridden:
        re += "    /*\n"
        re += f"    // {field_path} inherited from parent neurodata_type\n"
    if is_overridden:
        re += f"    // {field_path} overrides inherited field from parent neurodata_type\n"

    re += "    DEFINE_REFERENCED_REGISTERED_FIELD(\n"
    re += f"        {func_name},\n"
    re += f"        {registered_type},\n"
    re += f'        "{field_path}",\n'
    re += f'        "{doc_string}")\n'
    if is_inherited and not is_overridden:
        re += "    */\n"
    return re


def render_define_dataset_field(
    field_path: str,
    dtype: str,
    doc: str,
    is_inherited: bool = False,
    is_overridden: bool = False,
) -> str:
    """
    Return string for DEFINE_DATASET_FIELD macro.

    Parameters:
    field_path (str): Path to the field.
    dtype (str): C++ data type to use by default for read.
    doc (str): Documentation string to use for the field.
    is_inherited (bool): Indicates whether the field is inherited from the parent
    is_overridden (bool): Indicates wheterh the field overrides a field from the parent

    Returns:
    str: A string representing the DEFINE_FIELD macro.
    """
    if field_path is None:
        logger.warning("Missing field_path in render_define_dataset_field")
        return "" # Should not happen for datasets
    func_name = snake_to_camel(field_path.replace('/', '_'))
    read_func_name = f"read{func_name}"
    record_func_name = f"record{func_name}"
    # Clean up documentation string - remove quotes and commas that would break macro
    doc_string = doc.replace('"', "").replace("'", "").replace(",", " -")
    re = ""
    if is_inherited and not is_overridden:
        re += "    /*\n"
        re += f"    // {field_path} inherited from parent neurodata_type\n"
    if is_overridden:
        re += f"    // {field_path} overrides inherited field from parent neurodata_type\n"

    re += "    DEFINE_DATASET_FIELD(\n"
    re += f"        {read_func_name},\n"
    re += f"        {record_func_name},\n"    
    re += f"        {dtype},\n"
    re += f'        "{field_path}",\n'
    re += f'        "{doc_string}")\n'
    if is_inherited and not is_overridden:
        re += "    */\n"
    return re


def get_initialize_method_parameters(neurodata_type: Spec, type_to_namespace_map: Dict[str, str], sorted: bool = True) -> List[Dict]:
    """
    Internal helper function to create a list of all the parameters for the initialize method.

    For each parameter, the function collects the original spec, c++ data type, variable name to use,
    and default value.

    NOTE: For completeness, the returned list also includes groups that we own that do not have a neurodata_type.
    Those groups are not passed as parameters to the initialize method, but they need to be initialized
    in the body of the initialize method. We can therefore use the returned list to also generate the
    initialization code for those groups. To distinguish those groups from parameters that are passed
    to the initialize method, the 'variable_name' (as well as the 'cpp_type_str' and 'cpp_default_value')
    field is set to None for those groups.

    Parameters:
    neurodata_type (Spec): The neurodata type to render
    type_to_namespace_map (Dict[str, str]): Mapping of types to their namespaces.
    sorted (bool): If false, keep the order as they are found in the iteration through the schema.
                   If true, sort the parameter list such that we have: 
                   1. required parameters with no default value
                   2. required parameters with default value
                   3. optional RegisteredType instance parameters with empty default values

    Returns:
    List[Dict]: A list of dictionaries, where each dictionary describes a parameter.
    """
    if neurodata_type is None:
        return []

    # Collect all specs that define parameters that we need to include in the initialize call
    parameter_list = []
    # Next we iterate through all the objects we own directly. This includes recursion through all
    # objects that do not have a neurodata_type, to make sure we initialize all the attributes, datasets,
    # and groups they own as well
    sub_objects_to_process = [(neurodata_type, None, "" ),]
    visited = set()
    while sub_objects_to_process:
        ## 1: Add all sub-objects to the list of objects to process

        # Get the next object to process
        obj, parent, path_prefix = sub_objects_to_process.pop(0)
        # Ensure we don't process objects twice (although this should not happen in a valid schema)
        if id(obj) in visited:
            continue
        visited.add(id(obj))

        # Process the object and add any sub-objects to the list of objects to process
        current_parent = obj if obj != neurodata_type else None
        
        # Determine the path for the children of the current object.
        # We extend the path for two types of containers:
        # 1. Untyped Groups: These are structural groups (e.g., 'general') that don't have a
        #    specific C++ class. We need to traverse into them to find the actual parameters.
        #    The check 'obj.data_type is None' identifies these.
        # 2. Named Datasets: Any dataset with a name can have its own attributes. This is
        #    especially important for DynamicTable columns, which are datasets that contain
        #    other attributes. This ensures that attributes of a column get the correct
        #    path prefix (e.g., 'spike_times/resolution').
        path_for_children = path_prefix
        if (isinstance(obj, GroupSpec) and obj.data_type is None and obj.name) or \
           (isinstance(obj, DatasetSpec) and obj.name):
             path_for_children = f"{path_prefix}/{obj.name}" if path_prefix else obj.name

        # If the object has a data_type, it's a self-contained parameter. We should not traverse
        # its children, as they will be handled by that type's own constructor. We only
        # traverse into untyped groups or the top-level neurodata_type itself.
        is_typed_boundary = isinstance(obj, (DatasetSpec, GroupSpec)) and obj.data_type is not None
        if not is_typed_boundary or obj == neurodata_type:
            if hasattr(obj, "attributes"):
                for attr in obj.attributes:
                    sub_objects_to_process.append((attr, current_parent, path_for_children))
            if hasattr(obj, "datasets"):
                for dataset in obj.datasets:
                    sub_objects_to_process.append((dataset, current_parent, path_for_children))
            if hasattr(obj, "groups"):
                for group in obj.groups:
                    sub_objects_to_process.append((group, current_parent, path_for_children))

        # If the object is the neurodata_type itself
        if obj == neurodata_type:
            # In the special case that we are a neurodata_type that defines a Dataset, then we want
            # the dataset itself to appear as a parameter, since we need to configure the dataset
            # via an ArrayDatasetConfig. To achieve this we are creating a dummy spec to represent
            # our dataset and process it as a regular parameter in one of the next iterations.
            # NOTE: This approach of "faking" a spec is a bit hacky but it works and avoids custom logic throughout the code
            if isinstance(obj, DatasetSpec):
                copySpec = DatasetSpec(
                    doc=obj.doc, 
                    dtype=obj.dtype,
                    name="data",
                    shape=obj.shape,
                    dims=obj.dims)
                sub_objects_to_process.append((copySpec, None, ""))
            # If the object is the neurodata_type itself, we just use it to iterate
            # but we don't add it as a parameter itself
            continue
        
        # If the object is an untyped group, we just use it to iterate
        # but we don't add it as a parameter itself
        if isinstance(obj, GroupSpec) and obj.data_type is None:
            continue

        ## 2: Process the current object and add it to the parameter list

        # Name the parameter based on its assigned name or its neurodata_type if the name is not available
        variable_name = f"{obj.name}" if obj.name is not None else f"param{obj.data_type}"
        if parent is not None:
            variable_name += f"{snake_to_camel(parent.name)}"
        
        # Determine the full path for the object
        obj_path = obj.name
        if path_prefix and obj.name:
            obj_path = f"{path_prefix}/{obj.name}"
        elif path_prefix:
            obj_path = path_prefix

        # Determine C++ type information and default value
        cpp_type_str = ""
        default_value = None
        optional_registered_type = False
        # Datasets with a neurodata_type_inc need to be created by the user first
        if isinstance(obj, (DatasetSpec, GroupSpec)) and (obj.data_type is not None):
            # Determine the neurodata_type name
            type_name = obj.data_type
            full_type_name = type_name
            if type_name in type_to_namespace_map:
                actual_cpp_namespace_name = to_cpp_namespace_name(type_to_namespace_map[type_name])
                full_type_name = f"{actual_cpp_namespace_name}::{type_name}"
            # If the dataset is a single object, then we pass it as a shared_ptr, otherwise
            # we pass a vector of shared_ptrs
            if obj.name is not None or obj.quantity in ["1", "?", "one_or_zero"]:
                cpp_type_str = f"const std::shared_ptr<{full_type_name}>&"
                if not obj.required:
                    default_value = "nullptr"
                    optional_registered_type = True
            else:
                cpp_type_str = f"const std::vector<std::shared_ptr<{full_type_name}>>&"
                if not obj.required:
                    default_value = "{}"
                    optional_registered_type = True
        # Datasets should be available for acquistion and therefore use ArrayDataSetConfig to
        # allow the user configure the dataset. The special case are scalar datasets with a
        # default value as those should be written on initialize directly in the same way
        # attributes are being created directly.
        elif isinstance(obj, DatasetSpec) and not (getattr(obj, "default_value", None) is not None or getattr(obj, "value", None) is not None):
            if not obj.required:
                cpp_type_str = f"const std::optional<AQNWB::IO::ArrayDataSetConfig>"
                default_value = "std::nullopt"
            else:
                cpp_type_str = f"const AQNWB::IO::ArrayDataSetConfig&"
        # Groups we own with no neurodata_type are not passed as parameters
        elif isinstance(obj, GroupSpec):
            variable_name = None
            cpp_type_str = None
            default_value = None
        # Attributes and datasets with a default value should be passed by value
        else:
            obj_cpp_type = get_cpp_type(obj.dtype)
            if obj.shape is None:
                if obj_cpp_type == "std::string":
                    cpp_type_str = f"const {obj_cpp_type}&"
                else:
                    cpp_type_str = f"{obj_cpp_type}"
            else:
                cpp_type_str = f"const std::vector<{obj_cpp_type}>&"
            # Determine default value from the spec if available
            default_value = getattr(obj, "default_value", None)
            if default_value is None:
                default_value = getattr(obj, "value", None)
            if default_value is not None:
                # Scalar default value
                if obj.shape is None:
                    # Scalar string default value
                    if obj_cpp_type == "std::string":
                        default_value = f'"{default_value}"'
                    # Scalar numeric default value
                    else:
                        default_value = str(default_value)
                # Default value is a list
                else:
                    # TODO This does not handle multi-dimensional default values
                    # Default value is a list of strings
                    if "std::string" in obj_cpp_type:
                        default_value = str([f'"{val}"' for val in default_value]).replace("[", "}").replace("]", "}")
                    # Default value is a list of numbers
                    else:
                        default_value = str(default_value).replace("[", "}").replace("]", "}")

        parameter_list.append({
            'spec': obj,
            'parent_spec': parent,
            'variable_name': variable_name,
            'cpp_type': cpp_type_str,
            'cpp_default_value': default_value,
            'path': obj_path,
            'optional_registered_type': optional_registered_type, 
            'value_fixed': getattr(obj, "value", None) is not None
        })

    # Sort the parameter list so that we have:
    # 1. required parameters with no default value
    # 2. required parameters with default value
    # 3. optional neurodata_type instance parameters with empty default values
    if sorted:
        parameter_list.sort(
            key=lambda item: (
                item['cpp_default_value'] is not None,  # no default value first
                item['optional_registered_type'],  # required parameters first
                getattr(item['spec'], "default_value", None) is None  and getattr(item['spec'], "value", None) is None # optional parameters with a set default or fixed value first
            )
        )

    return parameter_list


def render_initialize_method_signature(neurodata_type: Spec, type_to_namespace_map: Dict[str, str], for_call: bool = False, add_default_values: bool = False) -> str:
    """
    Internal helper function to create the initialize method signature
    Parameters:
    neurodata_type (Spec): The neurodata type to render
    type_to_namespace_map (Dict[str, str]): Mapping of types to their namespaces.
    for_call (bool): If true, generate the arguments for a function call, otherwise the signature.
    add_default_values (bool): If true, add default values to the parameter string if available.

    Returns:
    str: The function signature for the initialize method
    """
    # Get the list of parameters
    all_initialize_params = get_initialize_method_parameters(
        neurodata_type=neurodata_type,
        type_to_namespace_map=type_to_namespace_map,
        sorted=True  # Sort parameters such that optional parameters are last
    )

    # Now we can create the function signature and add all the parameters
    funcSignature = "initialize("
    for param in all_initialize_params:
        # Skip parameters that are groups we own that do not have a neurodata_type
        if param['variable_name'] is None:
            continue
        # Skip parameters for which the value is fixed in the schema as they should not be setable by the user
        if param['value_fixed']:
            continue
        if for_call:
            param_string = f"\n       {param['variable_name']},"
        else:
            param_string = "\n       "
            # Define the parameter signature
            param_string += f"{param['cpp_type']} {param['variable_name']}"
            if add_default_values and param['cpp_default_value'] is not None:
                param_string += f" = {param['cpp_default_value']}"
            param_string += ","
        # comment optional RegisteredType parameters as they are usually not be handled in the
        # initialize by the user but are commonly created afterwards via corrsponding create methods
        if param['optional_registered_type']:
            # Comment out the parameter and add a note so the developer can decide what to do
            param_string = param_string.replace("       ", "       // ", 1)
            param_string += " // Optional RegisteredTypes are usually created after initialize"
            # Optional neurodata_types are listed last so we need to remove the "," from the
            # last uncommented parameter to make sure we have valid C++ code
            funcSignature = funcSignature.rstrip(',')
        funcSignature += param_string
    funcSignature = funcSignature.rstrip(",") + "\n    )"
    return funcSignature


def render_initialize_method_header(
    neurodata_type: Spec,
    type_to_namespace_map: Dict[str, str]
) -> str:
    """
    Render the header portion of the initialize method for a neurodata_type

    Parameters:
    neurodata_type (Spec): Spec of the neurodata_type to render
    type_to_namespace_map (Dict[str, str]): Mapping of types to their namespaces.

    Returns:
    str : The string with the method signature for the header
    """
    funcSignature = render_initialize_method_signature(
        neurodata_type=neurodata_type,
        type_to_namespace_map=type_to_namespace_map,
        for_call=False,
        add_default_values=True)
    headerSrc = f"""
    // TODO: Update the initialize method as appropriate.
    /**
     * @brief Initialize the object
     */
     Status {funcSignature};
"""
    return headerSrc


def render_initialize_method_cpp(
    class_name: str,
    parent_class_name: str,
    neurodata_type: Spec,
    type_to_namespace_map: Dict[str, str],
    parent_neurodata_type: Spec = None,
) -> str:
    """
    Render the initialize method for a neurodata_type

    Parameters:
    class_name (str): Name of the class
    parent_class_name (str): Name of the parent class
    neurodata_type (Spec): Spec of the neurodata_type to render
    type_to_namespace_map (Dict[str, str]): Mapping of types to their namespaces.
    parent_neurodata_type (Spec): Optional spec of the parent neurodata_type

    Returns:
    str : The string with the method implementation for the cpp file.
    """
    ### Define internal helper functions
    def attr_init(
        attr: Spec, param: dict, is_inherited: bool, is_overridden: bool
    ) -> str:
        """
        Internal helper function to create suggested initializion code for an attribute

        Parameters:
        attr (Spec): The attribute to render
        param (dict): The parameter dictionary for the attribute generated by get_initialize_method_parameters
        is_inherited (bool): Is this an inherited attribute
        is_overriden (bool): Is this an overrriden attribute

        Returns:
        str: The suggested initialization code for the attribute
        """
        cpp_param_var_name = param['variable_name']
        re = f"    // TODO: Initialize {param['path']} attribute"
        if param['value_fixed']:
            re += f"with fixed value {param['cpp_type']} {param['cpp_default_value']}"
        if is_inherited or is_overridden:
            re += f". This attribute is_inheritted={is_inherited}, is_overridden={is_overridden}"
        re += "\n"
        # add example initializtion hints
        attr_cpp_type = get_cpp_type(attr.dtype)
        attr_base_type = get_basedata_type(attr.dtype)
        
        # Determine parent path and attribute name from the full path
        path_parts = param['path'].rsplit('/', 1)
        if len(path_parts) > 1:
            parent_rel_path, attr_name = path_parts
            parent_path_str = f'AQNWB::mergePaths(m_path, "{parent_rel_path}")'
        else:
            attr_name = param['path']
            parent_path_str = 'm_path'
        # Define the create call
        if attr_cpp_type == "std::string":
            re += f'    // m_io->createAttribute({cpp_param_var_name}, {parent_path_str}, "{attr_name}");\n\n'
        elif attr.shape is None:
            re += f'    // m_io->createAttribute({attr_base_type}, &{cpp_param_var_name}, {parent_path_str}, "{attr_name}");\n\n'
        return re

    def dataset_init(dataset: Spec, param: dict, is_inherited: bool, is_overridden: bool) -> str:
        """
        Internal helper function to create suggested initializion code for a dataset

        Parameters:
        dataset (Spec): The dataset to render
        param (dict): The parameter dictionary for the dataset generated by get_initialize_method_parameters
        is_inherited (bool): Is this an inherited attribute
        is_overriden (bool): Is this an overrriden attribute

        Returns:
        str: The suggested initialization code for the dataset
        """
        if param['path'] is None:
            return f"    // NOTE: Anonymous dataset of type {dataset.data_type if hasattr(dataset, 'data_type') else 'unknown'} passed as parameter {param['variable_name']}. No initialization needed here.\n\n"
        
        cpp_param_var_name = param['variable_name']
        pathVarName = f"{snake_to_camel(param['path'].replace('/', '_'))}Path"
        re = f"    // TODO: Initialize {param['path']} dataset"
        if param['value_fixed']:
            re += f" with fixed value {param['cpp_type']} {param['cpp_default_value']}"
        if is_inherited or is_overridden:
            re += f". This dataset is_inheritted={is_inherited}, is_overridden={is_overridden}"
        re += "\n"
        re += f'    // auto {pathVarName} = AQNWB::mergePaths(m_path, "{param["path"]}");\n'
        # add example initializtion hints
        dataset_cpp_type = param['cpp_type']
        if dataset_cpp_type == "const std::string&":
            re += f"    // m_io->createStringDataSet({pathVarName}, {cpp_param_var_name})\n"
        else:
            if "ArrayDataSetConfig" in dataset_cpp_type:
                    re += f"    // std::unique_ptr<IO::BaseRecordingData> {cpp_param_var_name}Data = m_io->createArrayDataSet({cpp_param_var_name}, {pathVarName});\n"
            else:
                re += f"    // create scalar dataset at {pathVarName} with {'default' if not param['value_fixed'] else 'fixed'} value {param['cpp_type']} {param['cpp_default_value']}\n"
        re += "\n"
        return re
    
    ### Get all the parameters for the initialize method
    all_initialize_params = get_initialize_method_parameters(
        neurodata_type=neurodata_type,
        type_to_namespace_map=type_to_namespace_map,
        sorted=False)

    ### Render variables with fixed values that are omitted from the initialize function signature
    ### but which may be needed for calling the parent constructor (were they may not be fixed)
    # Set the fixed variable value if necessary
    fixed_value_inits = ""
    parent_initialize_params = get_initialize_method_parameters(
        neurodata_type=parent_neurodata_type,
        type_to_namespace_map=type_to_namespace_map,
        sorted=False)
    for param in all_initialize_params:
        if param['value_fixed']:
            is_inherited = neurodata_type.is_inherited_spec(param['spec'])
            is_overridden = neurodata_type.is_overridden_spec(param['spec']) 
            # Special case were we modify a Dataset inherited from the parent. E.g,. in IZeroClampSeries
            # we set the value for the "bias_current" dataset to 0. In this case the parent expects a
            # ArrayDataSetConfig which we cannot set to 0. To ensure the code compiles we use the parents
            # definition here and add a not for the developer to fix this in the code
            if is_inherited and is_overridden and isinstance(param['spec'], DatasetSpec):
                for parent_parm in parent_initialize_params:
                    if parent_parm['variable_name'] == param['variable_name']:
                        fixed_value_inits += f"    {parent_parm['cpp_type']} {param['variable_name']} = {parent_parm['cpp_default_value']};"
                        fixed_value_inits += f" // TODO: Value should be fixed to {param['cpp_type']} {param['cpp_default_value']}. "
                        break
            # Regular case were we have a variable for which we are setting the fixed value
            else:
                fixed_value_inits  += f"    {param['cpp_type']} {param['variable_name']} = {param['cpp_default_value']}; // "
            fixed_value_inits += f"This {'dataset' if isinstance(param['spec'], DatasetSpec) else 'attribute'} field is_inheritted={is_inherited}, is_overridden={is_overridden}\n"
    if len(fixed_value_inits) > 0:
        fixed_value_inits = f"// Initalize fixed field values\n{fixed_value_inits}"

    ### Render the initalize function signature 
    funcSignature = render_initialize_method_signature(
        neurodata_type=neurodata_type,
        type_to_namespace_map=type_to_namespace_map,
        for_call=False,
        add_default_values=False)

    ### Render the parents initalize call
    if parent_neurodata_type is not None:
        parent_initialize_signature = render_initialize_method_signature(
            neurodata_type=parent_neurodata_type,
            type_to_namespace_map=type_to_namespace_map,
            for_call=True,
            add_default_values=False)
        parent_initialize_call = f"Status parentInitStatus = {parent_class_name}::{parent_initialize_signature};\n"
        parent_initialize_call += f"    initStatus = initStatus && parentInitStatus;"
    else:
        parent_initialize_call = "// TODO: Call the parents initialize method if applicable.\n"
        parent_initialize_call += f"    // Status parentInitStatus {parent_class_name}::initialize()"
        parent_initialize_call += f"    // initStatus = initStatus && parentInitStatus;"

<<<<<<< HEAD
    #### Render initialization for attributes, datasets and groups
    initialize_fields_src = ""
=======
    cppSrc = f"""

// Initialize the object
Status {class_name}::{funcSignature}
{{
    Status initStatus = Status::Success;
    
    // Call parent initialize method. 
    {parent_initialize_call}
    
    // Initialize attributes
"""
    
    # Get all the parameters for the initialize method
    all_initialize_params = get_initialize_method_parameters(
        neurodata_type=neurodata_type,
        type_to_namespace_map=type_to_namespace_map,
        sorted=False
    )

    # Add initialization for attributes, datasets and groups
>>>>>>> 4eaa0f72
    for param in all_initialize_params:
        spec = param['spec']
        is_inherited = neurodata_type.is_inherited_spec(spec)
        is_overridden = neurodata_type.is_overridden_spec(spec)
        
        if isinstance(spec, GroupSpec):
            if param['variable_name'] is None: # Untyped, named group we own
                path_var_name = f"{snake_to_camel(param['path'].replace('/', '_'))}Path"
                initialize_fields_src += f"    // TODO: Initialize {param['path']} group\n"
                initialize_fields_src += f'    // auto {path_var_name} = AQNWB::mergePaths(m_path, "{param["path"]}");\n'
                initialize_fields_src += f"    // m_io->createGroup({path_var_name});\n\n"
            else: # Typed group passed as parameter
                if param['optional_registered_type']:
                    initialize_fields_src += f"    // TODO: Optional RegisteredType {param['cpp_type']} passed as parameter {param['variable_name']}. Usually created after initialize.\n\n"
                else:
                    initialize_fields_src += f"    // TODO: Required RegisteredType {param['cpp_type']} passed as parameter {param['variable_name']}\n\n"
        elif isinstance(spec, DatasetSpec):
            initialize_fields_src += dataset_init(
                dataset=spec,
                param=param,
                is_inherited=is_inherited,
                is_overridden=is_overridden
            )
        else: # Attribute
            initialize_fields_src += attr_init(
                attr=spec,
                param=param,
                is_inherited=is_inherited,
                is_overridden=is_overridden,
            )
<<<<<<< HEAD

    ### Generate cpp source
    cppSrc = f"""
/**
 * @brief Initialize the object
 */
void {class_name}::{funcSignature}
{{
    {fixed_value_inits}
    // Call parent initialize method. 
    {parent_initialize_call};
    
    // Initialize attributes, datasets, and groups
    {initialize_fields_src}
}}
"""
=======
    
    cppSrc += "return initStatus;"
    cppSrc += "}\n\n"
>>>>>>> 4eaa0f72

    return cppSrc


def snake_to_camel(name: str) -> str:
    """
    Convert snake_case to CamelCase.

    Parameters:
    name (str): The snake_case string to convert.

    Returns:
    str: The converted CamelCase string.
    """
    if name is not None:
        return "".join(word.title() for word in re.split("[_-]", name))
    else:
        return None


def to_cpp_namespace_name(name: str) -> str:
    """
    Convert a namespace name to a C++ namespace name by replacing hyphens with underscores and converting to uppercase.

    Parameters:
    name (str): The original namespace name.

    Returns:
    str: The converted C++ namespace name.
    """
    return name.upper().replace("-", "_")


def get_basedata_type(dtype: str) -> str:
    """
    Convet NWB data type to AQNWB BaseDataType.

    Parameters:
    dtype (str): The NWB data type.

    Returns:
    str: The corresponding AqNWB BaseDataType.
    """
    type_mapping = {
        "text": "DSTR",
        "ascii": "DSTR",
        "utf": "DSTR",
        "utf8": "DSTR",
        "utf-8": "DSTR",
        "float": "F32",
        "float32": "F32",
        "double": "F64",
        "float64": "F64",
        "int": "I32",
        "int8": "I8",
        "int16": "I16",
        "int32": "I32",
        "int64": "I64",
        "uint": "U32",
        "uint8": "U8",
        "uint16": "U16",
        "uint32": "U32",
        "uint64": "U64",
        "bool": "I8",
        "isodatetime": "DSTR",
        "datatime": "DSTR",
    }
    # Reference type
    if isinstance(dtype, dict) and "reftype" in dtype:
        target_type = dtype.get("target_type", "Unknown")
        return f"<REF::{target_type}>"
    # Compound type
    elif isinstance(dtype, list):
        compound_type = ", ".join(dt["dtype"] for dt in dtype)
        return f"<COMPOUND({compound_type})>"
    else:
        return "AQNWB::IO::BaseDataType::" + type_mapping.get(dtype, "F32")


def get_cpp_type(dtype: str) -> str:
    """
    Convert NWB data type to C++ type.

    Parameters:
    dtype (str): The NWB data type.

    Returns:
    str: The corresponding C++ type.
    """
    type_mapping = {
        "text": "std::string",
        "ascii": "std::string",
        "utf": "std::string",
        "utf8": "std::string",
        "utf-8": "std::string",
        "float": "float",
        "float32": "float",
        "double": "double",
        "float64": "double",
        "int": "int32_t",
        "int8": "int8_t",
        "int16": "int16_t",
        "int32": "int32_t",
        "int64": "int64_t",
        "uint": "uint32_t",
        "uint8": "uint8_t",
        "uint16": "uint16_t",
        "uint32": "uint32_t",
        "uint64": "uint64_t",
        "bool": "bool",
        "isodatetime": "std::string",
        "datatime": "std::string",
    }
    # Undefined dtype
    if dtype is None:
        return "std::any"

    # Handle compound types (dictionaries with name and dtype)
    if isinstance(dtype, list):
        # This is a compound type, return a generic type
        return "std::any"

    # Handle reference types
    if isinstance(dtype, dict) and "reftype" in dtype:
        if dtype["reftype"] == "object":
            target_type = dtype.get("target_type", "RegisteredType")
            return f"std::shared_ptr<{target_type}>"

    return type_mapping.get(dtype, "std::string")  # Default to string for unknown types


def get_schema_subfolder_name(schema_file_path: Path) -> str:
    """
    Generate subfolder name based on schema file name with specific rules:
    1) Ignore file extension (e.g., .yaml)
    2) Ignore "nwb." prefix on filename
    3) Replace remaining "." with "_"

    Parameters:
    schema_file_path (Path): Path to the schema file.

    Returns:
    str: The subfolder name.
    """
    if schema_file_path is None:
        return ""

    # Get the filename without extension
    filename = schema_file_path.stem
    
    # Remove "nwb." prefix if present
    if filename.startswith("nwb."):
        filename = filename[4:]  # Remove "nwb." prefix
    
    # Replace remaining dots with underscores
    subfolder_name = filename.replace(".", "_")
    
    return subfolder_name


def get_referenced_types(neurodata_type: Spec, type_to_namespace_map: Dict[str, str]) -> set[str]:
    """
    Get all referenced neurodata types from a given neurodata type.

    Parameters:
    neurodata_type (Spec): The neurodata type spec.
    type_to_namespace_map (Dict[str, str]): Mapping of types to their namespaces.

    Returns:
    set[str]: A list of referenced neurodata type names.
    """
    referenced_types = []
    # Get the list of parameters
    all_initialize_params = get_initialize_method_parameters(
        neurodata_type=neurodata_type,
        type_to_namespace_map=type_to_namespace_map
    )
    # Check each parameter if it is (or stores) a reference to another neurodata_type
    for param in all_initialize_params:
        spec = param['spec']
        # Check if the spec is a reference to another neurodata_type
        if isinstance(spec, (DatasetSpec, GroupSpec)) and spec.data_type is not None:
            referenced_types.append(spec.data_type)
        # Check if the spec's dtype is a reference type
        if hasattr(spec, 'dtype') and isinstance(spec.dtype, dict) and spec.dtype.get("reftype", None) == "object":
            target_type = spec.dtype.get("target_type", None)
            if target_type is not None:
                referenced_types.append(target_type)
    return set(referenced_types)  # Return unique types only


def parse_schema_file(file_path: Path) -> Tuple[SpecNamespace, Dict[str, Spec], Dict[str, Path], Dict[str, str]]:
    """
    Parse a schema file and return the namespace and data types using PyNWB.

    Parameters:
    file_path (Path): Path to the schema file.

    Returns:
    Tuple[SpecNamespace, Dict[str, Spec], Dict[str, Path], Dict[str, str]]: The namespace, a dictionary of neurodata types,
    a dictionary mapping neurodata type names to their source schema file paths, and a dictionary mapping neurodata type names to their original namespace names.
    """
    # Find the namespace file
    namespace_path = file_path
    if not (
        file_path.name.endswith(".namespace.yaml")
        or file_path.name.endswith(".namespace.json")
    ):
        # Try to find the namespace file
        if file_path.is_dir():
            # If a directory is provided, look for namespace files in it
            for filename in file_path.iterdir():
                if filename.name.endswith(".namespace.yaml") or filename.name.endswith(
                    ".namespace.json"
                ):
                    namespace_path = filename
                    break
        else:
            # If a schema file is provided, try to find the corresponding namespace file
            dir_path = file_path.parent
            base_name = file_path.stem
            for ext in [".namespace.yaml", ".namespace.json"]:
                potential_path = dir_path / f"{base_name}{ext}"
                if potential_path.exists():
                    namespace_path = potential_path
                    break

    # Load the namespace data to get the namespace name
    if namespace_path.name.endswith(".json"):
        with open(namespace_path, "r") as f:
            namespace_data = json.load(f)
    else:  # Assume YAML
        with open(namespace_path, "r") as f:
            yaml = YAML(typ="safe")
            namespace_data = yaml.load(f)

    namespace_name = namespace_data["namespaces"][0]["name"]

    type_map = get_type_map()
    type_map.load_namespaces(str(namespace_path))
    namespace = type_map.namespace_catalog.get_namespace(namespace_name)

    # Get all the neurodata types in the namespace and track their source files and namespaces
    neurodata_types = {}
    type_to_file_map = {}
    type_to_namespace_map = {}
    
    # Get all specs from the catalog
    for spec_name in namespace.catalog.get_registered_types():
        spec = namespace.catalog.get_spec(spec_name)
        if hasattr(spec, "neurodata_type_def") and spec.neurodata_type_def is not None:
            neurodata_types[spec.neurodata_type_def] = spec
            
            # Get the source file for this spec using the catalog method
            source_file = namespace.catalog.get_spec_source_file(spec_name)
            if source_file:
                type_to_file_map[spec.neurodata_type_def] = Path(source_file)
            else:
                # No specific source file was found
                type_to_file_map[spec.neurodata_type_def] = None
            
            # Determine the actual namespace this type belongs to
            # Check if this type comes from an included namespace
            type_namespace = namespace.name  # Default to current namespace
            
            # Look through all namespaces in the catalog to find the original namespace
            for ns_name in type_map.namespace_catalog.namespaces:
                ns = type_map.namespace_catalog.get_namespace(ns_name)
                if ns != namespace and spec_name in ns.catalog.get_registered_types():
                    # This type is originally from a different namespace
                    type_namespace = ns_name
                    break
            
            type_to_namespace_map[spec.neurodata_type_def] = type_namespace

    return namespace, neurodata_types, type_to_file_map, type_to_namespace_map


def collect_neurodata_types(namespace: SpecNamespace) -> Dict[str, Spec]:
    """
    Collect all neurodata types from the namespace.

    Parameters:
    namespace (SpecNamespace): The namespace object.

    Returns:
    Dict[str, Spec]: A dictionary of neurodata types.
    """
    neurodata_types = {}

    for spec_name in namespace.catalog.get_spec_names():
        spec = namespace.catalog.get_spec(spec_name)
        if spec.get(spec.def_key, None) is not None:
            neurodata_types[spec.neurodata_type_def] = spec

    return neurodata_types


def generate_header_file(
    namespace: SpecNamespace, neurodata_type: Spec, all_types: Dict[str, Spec], type_to_file_map: Dict[str, Path], type_to_namespace_map: Dict[str, str]
) -> str:
    """
    Generate C++ header file for a neurodata type.

    Parameters:
    namespace (SpecNamespace): The namespace object.
    neurodata_type (Spec): The neurodata type spec.
    all_types (Dict[str, Spec]): A dictionary of all neurodata types.
    type_to_file_map (Dict[str, Path]): Mapping of types to their source schema files.
    type_to_namespace_map (Dict[str, str]): Mapping of types to their namespaces.

    Returns:
    str: The generated C++ header file content.
    """
    namespace_name = namespace.name
    cpp_namespace_name = to_cpp_namespace_name(namespace_name)
    type_name = neurodata_type.neurodata_type_def
    actual_cpp_namespace_name = to_cpp_namespace_name(type_to_namespace_map[type_name])
    class_name = type_name
    is_included_type = actual_cpp_namespace_name != cpp_namespace_name

    # Get documentation
    doc = getattr(neurodata_type, "doc", "No documentation provided")

    # Determine parent class
    parent_type = getattr(neurodata_type, "neurodata_type_inc", None)
    if parent_type:
        parent_class = parent_type
        # Check if parent is from a different namespace
        if "/" in parent_type:
            parent_namespace, parent_type = parent_type.split("/")
            parent_class = f"{parent_namespace}::{parent_type}"
        else:
            parent_class = to_cpp_namespace_name(type_to_namespace_map[parent_class]) + "::" + parent_class
    else:
        # TODO: Handle special case when we create HDMF_COMMON::Data and HDMF_COMMON::Container
        # Default parent class based on neurodata_type
        if isinstance(neurodata_type, DatasetSpec):
            parent_class = "AQNWB::NWB::Data"
        else:
            parent_class = "AQNWB::NWB::Container"

    # Start building the header file
    header = """#pragma once

// Common STL includes
#include <memory>
#include <string>
#include <vector>
#include <optional>
// Base AqNWB includes for IO and RegisteredType
#include "nwb/RegisteredType.hpp"
#include "io/ReadIO.hpp"
#include "io/BaseIO.hpp"
"""

    # Add additional includes based on parent class
    header += "// Include for parent type\n"
    if parent_type:
        if parent_type == "data":
            header += '#include "nwb/hdmf/base/Data.hpp"\n'
        elif "/" in parent_type:
            # External namespace, need to include appropriate header
            pass
        else:
            # Same namespace or different namespace, need to find the correct include path
            if parent_type in type_to_file_map and parent_type in type_to_namespace_map:
                parent_namespace = type_to_namespace_map[parent_type]
                parent_source_file = type_to_file_map[parent_type]
                parent_subfolder = get_schema_subfolder_name(parent_source_file)
                parent_include_path = f"{parent_namespace}/{parent_subfolder}/{parent_type}.hpp"
                header += f'#include "{parent_include_path}"\n'
            else:
                # Fallback to simple include
                header += f'#include "{parent_type}.hpp"\n'
    else:
        # TODO: Handle special case when we create HDMF_COMMON::Data and HDMF_COMMON::Container
        # No parent type specified, use default based on whether it's a Dataset or Group
        if "Data" in parent_class:
            header += '#include "nwb/hdmf/base/Data.hpp"\n'
        else:
            header += '#include "nwb/hdmf/base/Container.hpp"\n'

    # Determine additional includes required for DEFINE_REGISTERED_FIELD macro definitions 
    # for groups and datasets, and links to other neurodata_types referenced via attributes
    referenced_types = get_referenced_types(neurodata_type, type_to_namespace_map)
    if len(referenced_types) > 0:
        header += "// Includes for types that are referenced and used\n"
        # Add inludes for all referenced types
        for ref_type in referenced_types:
            ref_namespace = type_to_namespace_map.get(ref_type, namespace.name)
            ref_subfolder = get_schema_subfolder_name(type_to_file_map.get(ref_type, None))
            ref_include_path = f"{ref_namespace}/{ref_subfolder}/{ref_type}.hpp"
            header += f'#include "{ref_include_path}"\n'

    # Include the namespace header
    header += "// Include for the namespace schema header\n"
    schema_header = type_to_namespace_map.get(type_name, namespace_name).replace("-", "_") + ".hpp"
    header += f'#include "spec/{schema_header}"\n'

    # Get parent neurodata_type spec
    parent_neurodata_type_spec = all_types.get(parent_type) if parent_type else None

    # Get attributes, datasets, and groups
    header_initialize_src = render_initialize_method_header(
        neurodata_type=neurodata_type,
        type_to_namespace_map=type_to_namespace_map,
    )
    header += f"""
namespace {actual_cpp_namespace_name} {{

/**
 * @brief {neurodata_type.get('doc', 'No documentation provided')}
 */
class {class_name} : public {parent_class}
{{
public:
    /**
     * @brief Constructor
     * @param path Path to the object in the file
     * @param io IO object for reading/writing
     */
    {class_name}(
        const std::string& path,
        std::shared_ptr<AQNWB::IO::BaseIO> io);

    /**
     * @brief Virtual destructor.
     */
    virtual ~{class_name}() override {{}}
    
    {header_initialize_src}
"""

    # Add DEFINE_FIELD and DEFINE_REGISTERED_FIELD macros
    header += "\n"
    header += "    // Define read methods\n"

    # Place DEFINE_FIELD , DEFINE_REGISTERED field definitions that are commented out because they are inherted at the end
    commented_fields = []

    def is_commented_field_def(input_field: str) -> bool:
        """
        Internal helper function ot check if a DEFINE_FIELD or DEFINE_REGISTERED_FIELD
        definition created via the render_define_attribute_field, render_define_dataset_field,
        or render_registered_field methods has been commented out. This is used to be able to 
        collect commented fields such that they can be added at the end rather than intermixed
        with other fields.
        """
        lines = input_field.split("\n")
        if len(lines) > 0:
            return input_field.replace(" ", "").startswith("/*")
        return False
    
    # Get all the parameters for the initialize method
    all_initialize_params = get_initialize_method_parameters(
        neurodata_type=neurodata_type,
        type_to_namespace_map=type_to_namespace_map,
        sorted=False  # Do not sort to keep original order from the spec
    )

    # Add fields for attributes, datasets, and groups
    for param in all_initialize_params:
        spec = param['spec']
        doc = spec.get("doc", "No documentation provided").replace("\n", " ")
        is_inherited=neurodata_type.is_inherited_spec(spec)
        is_overridden=neurodata_type.is_overridden_spec(spec)
        field_path = param.get('path', spec.name)
        fieldDef = ""
        # Group/Dataset with a neurodata_type
        if (isinstance(spec, (GroupSpec, DatasetSpec))) and spec.data_type is not None:
            referenced_type = spec.data_type
            referenced_namespace = to_cpp_namespace_name(type_to_namespace_map.get(referenced_type, namespace.name))
            if spec.name is not None:
                fieldDef = render_define_registered_field(
                    field_name=spec.name,
                    field_path=field_path,
                    neurodata_type=referenced_type,
                    referenced_namespace=referenced_namespace,
                    doc=doc,
                    is_inherited=is_inherited,
                    is_overridden=is_overridden)
            else:
                fieldDef = render_define_unnamed_registered_field(
                    field_prefix_path=field_path,
                    neurodata_type=referenced_type,
                    referenced_namespace=referenced_namespace,
                    doc=doc,
                    is_inherited=is_inherited,
                    is_overridden=is_overridden)
        # Dataset (wihout a neurodata_type)
        elif isinstance(spec, DatasetSpec):
            fieldDef = render_define_dataset_field(
                field_path=field_path,
                dtype=get_cpp_type(spec.dtype),
                doc=doc,
                is_inherited=is_inherited,
                is_overridden=is_overridden,
            )
        # Attribute
        elif isinstance(spec, AttributeSpec): 
            target_type = None
            if isinstance(spec.dtype, dict) and "reftype" in spec.dtype:
                target_type = spec.dtype.get("target_type", None)
            # if the attribute stores a reference to a RegisteredType
            if target_type is not None:
                fieldDef = render_define_referenced_registered_field(
                    field_path=field_path,
                    registered_type=target_type,
                    doc=doc,
                    is_inherited=is_inherited,
                    is_overridden=is_overridden
                )
            # else read as a regular attribute:
            else:
                fieldDef = render_define_attribute_field(
                    field_path=field_path,
                    dtype=get_cpp_type(spec.dtype),
                    doc=doc,
                    is_inherited=is_inherited,
                    is_overridden=is_overridden
                )
        
        if fieldDef:
            if is_commented_field_def(fieldDef):
                commented_fields.append(fieldDef)
            else:
                header += fieldDef + "\n"
    if len(commented_fields) > 0:
        header += "    // TODO: The following fields have been commented because they should have been inherited from the parent class.\n"
        header += "    //       They are included here for your convenience so you can decide which fields may still need be defined here.\n"
        for fieldDef in commented_fields:
            header += fieldDef +"\n"

    # Add REGISTER_SUBCLASS macro
    header += f"""
    REGISTER_SUBCLASS(
        {class_name},
        AQNWB::SPEC::{actual_cpp_namespace_name}::namespaceName)
    """
        
    header += f"""
}};

}} // namespace {cpp_namespace_name}
"""

    return header


def generate_implementation_file(
    namespace: SpecNamespace, neurodata_type: Spec, all_types: Dict[str, Spec], type_to_namespace_map: Dict[str, str]
) -> str:
    """
    Generate C++ implementation file for a neurodata type.

    Parameters:
    namespace (SpecNamespace): The namespace object.
    neurodata_type (Spec): The neurodata type spec.
    all_types (Dict[str, Spec]): A dictionary of all neurodata types.
    type_to_namespace_map (Dict[str, str]): Mapping of types to their namespaces.

    Returns:
    str: The generated C++ implementation file content.
    """
    type_name = neurodata_type.neurodata_type_def
    cpp_namespace_name = to_cpp_namespace_name(type_to_namespace_map[type_name])
    class_name = type_name

    # Determine parent class
    parent_type = getattr(neurodata_type, "neurodata_type_inc", None)
    if parent_type:
        parent_class = parent_type
        # Check if parent is from a different namespace
        if "/" in parent_type:
            parent_namespace, parent_type = parent_type.split("/")
            parent_class = f"{parent_namespace}::{parent_type}"
    else:
        # Default parent class based on neurodata_type
        if isinstance(neurodata_type, DatasetSpec):
            parent_class = "AQNWB::NWB::Data"
        else:
            parent_class = "AQNWB::NWB::Container"

    # Get parent neurodata_type spec
    parent_neurodata_type_spec = all_types.get(parent_type) if parent_type else None

    # Get attributes, datasets, and groups
    cpp_initialize_src = render_initialize_method_cpp(
        class_name=class_name,
        parent_class_name=parent_class,
        neurodata_type=neurodata_type,
        type_to_namespace_map=type_to_namespace_map,
        parent_neurodata_type=parent_neurodata_type_spec
    )

    # Start building the implementation file
    impl = f"""#include "{class_name}.hpp"
#include "Utils.hpp"

using namespace {cpp_namespace_name};
using namespace AQNWB::IO;

// Initialize the static registered_ member to trigger registration
REGISTER_SUBCLASS_IMPL({class_name})

// Constructor
{class_name}::{class_name}(const std::string& path, std::shared_ptr<AQNWB::IO::BaseIO> io)
    : {parent_class}(path, io)
{{
}}

{cpp_initialize_src}
"""

    return impl


def generate_test_app_cmake(output_dir: Path, app_name: str, cpp_files: List[str], script_dir: Path) -> str:
    """
    Generate CMakeLists.txt for the test app.

    Parameters:
    output_dir (Path): The output directory path.
    app_name (str): Name of the test app.
    cpp_files (List[str]): List of generated .cpp files.
    script_dir (Path): Directory where the schematype_to_aqnwb.py script is located.

    Returns:
    str: The generated CMakeLists.txt content.
    """
    # Convert file paths to use forward slashes for CMake
    cpp_files_cmake = [f.replace("\\", "/") for f in cpp_files]
    
    cmake_content = f"""cmake_minimum_required(VERSION 3.15)
project({app_name} VERSION 0.1.0 LANGUAGES CXX)

# Set C++ standard
set(CMAKE_CXX_STANDARD 17)
set(CMAKE_CXX_STANDARD_REQUIRED ON)

# Find aqnwb package. The aqnwb_DIR must be set on the command line
# e.g. -Daqnwb_DIR=/path/to/aqnwb/install/lib/cmake/aqnwb
find_package(aqnwb REQUIRED)

# Find HDF5
find_package(HDF5 REQUIRED COMPONENTS CXX)
# Find Boost
find_package(Boost REQUIRED)

# Generated source files
set(GENERATED_SOURCES"""

    for cpp_file in cpp_files_cmake:
        cmake_content += f'\n    "${{CMAKE_CURRENT_SOURCE_DIR}}/../{cpp_file}"'

    cmake_content += f"""
)

# Add the executable
add_executable({app_name} 
    main.cpp
    ${{GENERATED_SOURCES}}
)

# Include directories
target_include_directories({app_name} PRIVATE 
    "${{CMAKE_CURRENT_SOURCE_DIR}}/.."
    "${{CMAKE_CURRENT_SOURCE_DIR}}/../spec"
    ${{HDF5_INCLUDE_DIRS}}
    ${{Boost_INCLUDE_DIRS}}
)

# Link libraries
target_link_libraries({app_name} 
    aqnwb::aqnwb
    ${{HDF5_CXX_LIBRARIES}}
    ${{Boost_LIBRARIES}}
)

# If on Windows, link bcrypt
if(WIN32)
    target_link_libraries({app_name} bcrypt)
endif()

# Set the output directory
set_target_properties({app_name} PROPERTIES
    RUNTIME_OUTPUT_DIRECTORY ${{CMAKE_CURRENT_BINARY_DIR}}/bin
)

# Install rules
install(TARGETS {app_name}
    RUNTIME DESTINATION bin
)
"""
    return cmake_content


def generate_test_app_main(neurodata_types: Dict[str, Spec], type_to_namespace_map: Dict[str, str], type_to_file_map: Dict[str, Path]) -> str:
    """
    Generate main.cpp for the test app that instantiates all types.

    Parameters:
    neurodata_types (Dict[str, Spec]): Dictionary of all neurodata types.
    type_to_namespace_map (Dict[str, str]): Mapping of types to their namespaces.
    type_to_file_map (Dict[str, Path]): Mapping of types to their source schema files.

    Returns:
    str: The generated main.cpp content.
    """
    # Collect includes and namespace information
    includes = set()
    namespace_types = {}
    
    for type_name, spec in neurodata_types.items():
        namespace = type_to_namespace_map.get(type_name, "core")
        cpp_namespace = to_cpp_namespace_name(namespace)
        
        if cpp_namespace not in namespace_types:
            namespace_types[cpp_namespace] = []
        namespace_types[cpp_namespace].append(type_name)
        
        # Generate correct include path accounting for folder structure
        source_file = type_to_file_map.get(type_name, Path("core.yaml"))
        subfolder_name = get_schema_subfolder_name(source_file)
        include_path = f"{namespace}/{subfolder_name}/{type_name}.hpp"
        includes.add(f'#include "{include_path}"')
    
    # Generate the main.cpp content
    main_content = """#include <iostream>
#include <memory>
#include <string>
#include "io/hdf5/HDF5IO.hpp"
#include "Utils.hpp"
#include "nwb/RegisteredType.hpp"

"""
    
    # Add all includes
    for include in sorted(includes):
        main_content += include + "\n"
    
    main_content += """
int main(int argc, char* argv[])
{
    std::cout << "Starting C++ class compilation test..." << std::endl;
    
    // Create a temporary HDF5 file for testing
    std::string testFilePath = "test_compilation.nwb";
    
    try {
        // Create an IO object
        auto io = AQNWB::createIO("HDF5", testFilePath);
        io->open(AQNWB::IO::FileMode::Overwrite);
        
        std::cout << "Testing instantiation of all generated C++ classes:" << std::endl;
        
"""
    
    # Generate instantiation code for each type
    for cpp_namespace, types in namespace_types.items():
        main_content += f"        // Testing {cpp_namespace} namespace types\n"
        for type_name in types:
            main_content += f"""        try {{
            std::string {type_name.lower()}_path = "/test_{type_name.lower()}";
            auto {type_name.lower()}_obj = AQNWB::NWB::RegisteredType::create<{cpp_namespace}::{type_name}>({type_name.lower()}_path, io);
            std::cout << "  ✓ {type_name} instantiated successfully" << std::endl;
        }} catch (const std::exception& e) {{
            std::cout << "  ✗ {type_name} instantiation failed: " << e.what() << std::endl;
        }}

"""
    
    main_content += """        // Close the IO
        io->close();
        
        std::cout << "Compilation test completed successfully!" << std::endl;
        
    } catch (const std::exception& e) {
        std::cerr << "Test failed with exception: " << e.what() << std::endl;
        return 1;
    }
    
    return 0;
}
"""
    
    return main_content


def generate_test_app_readme(app_name: str, schema_file: str) -> str:
    """
    Generate README.md for the test app.

    Parameters:
    app_name (str): Name of the test app.
    schema_file (str): Path to the schema file used.

    Returns:
    str: The generated README.md content.
    """
    readme_content = f"""# {app_name}

This is an automatically generated test application to verify that all C++ classes generated from the NWB schema can be compiled and instantiated.

## Generated from Schema
- Schema file: `{schema_file}`
- Generated on: {datetime.datetime.now().strftime('%Y-%m-%d %H:%M:%S')}

## Purpose
This test app serves to:
1. Verify that all generated C++ classes compile without errors
2. Test basic instantiation of each class using `std::make_shared<TypeName>(path, io)`
3. Provide a simple compilation check for the generated code

## Building and Running

### Prerequisites
- CMake 3.15 or higher
- C++17 compatible compiler
- HDF5 library
- Boost library
- Built aqnwb library

### Build Instructions
```bash
mkdir build
cd build
cmake ..
make
```

### Run the Test
```bash
./bin/{app_name}
```

The application will attempt to instantiate all generated C++ classes and report success or failure for each type.

## Notes
- This is a minimal test that only checks compilation and basic instantiation
- The test creates a temporary HDF5 file for testing purposes
- Each class is instantiated with a test path and shared IO object
- The test does not perform full functional testing of the classes
"""
    return readme_content


def generate_test_app(
    output_dir: Path, 
    schema_file: str, 
    neurodata_types: Dict[str, Spec], 
    type_to_namespace_map: Dict[str, str],
    type_to_file_map: Dict[str, Path],
    cpp_files: List[str]
) -> None:
    """
    Generate a complete test application for verifying compilation of generated classes.

    Parameters:
    output_dir (Path): The output directory containing generated files.
    schema_file (str): Path to the schema file used.
    neurodata_types (Dict[str, Spec]): Dictionary of all neurodata types.
    type_to_namespace_map (Dict[str, str]): Mapping of types to their namespaces.
    type_to_file_map (Dict[str, Path]): Mapping of types to their source schema files.
    cpp_files (List[str]): List of generated .cpp files relative to output_dir.

    Returns:
    None
    """
    app_name = "schema_compilation_test"
    test_app_dir = output_dir / "test_app"
    
    try:
        # Create test app directory
        test_app_dir.mkdir(parents=True, exist_ok=True)
        logger.info(f"Created test app directory: {test_app_dir}")
        
        logger.info(f"Using {len(cpp_files)} .cpp files for test app")
        
        # Generate CMakeLists.txt
        script_dir = Path(__file__).parent
        cmake_content = generate_test_app_cmake(output_dir, app_name, cpp_files, script_dir)
        cmake_path = test_app_dir / "CMakeLists.txt"
        with open(cmake_path, "w") as f:
            f.write(cmake_content)
        logger.info(f"Generated CMakeLists.txt: {cmake_path}")
        
        # Generate main.cpp
        main_content = generate_test_app_main(neurodata_types, type_to_namespace_map, type_to_file_map)
        main_path = test_app_dir / "main.cpp"
        with open(main_path, "w") as f:
            f.write(main_content)
        logger.info(f"Generated main.cpp: {main_path}")
        
        # Generate README.md
        readme_content = generate_test_app_readme(app_name, schema_file)
        readme_path = test_app_dir / "README.md"
        with open(readme_path, "w") as f:
            f.write(readme_content)
        logger.info(f"Generated README.md: {readme_path}")
        
        logger.info(f"Test application generated successfully in: {test_app_dir}")
        
    except Exception as e:
        logger.error(f"Failed to generate test application: {e}")


def setup_parser(parser):
    """
    Set up argument parser for the script.
    """
    parser.add_argument(
        "schema_file", help="Path to the namespace schema file (JSON or YAML)"
    )
    parser.add_argument("output_dir", help="Directory to output the generated code")
    parser.add_argument(
        "--generate-test-app",
        action="store_true",
        help="Generate a test application to verify compilation of all generated classes"
    )

def main(args) -> None:
    """
    Main function to parse arguments and generate code.

    This function sets up argument parsing, parses the schema file, optionally overrides the namespace,
    creates the output directory, and generates code for each neurodata type.

    Parameters:
    None

    Returns:
    None
    """
    try:
        logger.info(f"Parsing schema file: {args.schema_file}")
        namespace, neurodata_types, type_to_file_map, type_to_namespace_map = parse_schema_file(Path(args.schema_file))
        logger.info(f"Successfully parsed schema file: {args.schema_file}")
    except Exception as e:
        logger.error(f"Failed to parse schema file {args.schema_file}: {e}")
        return

    # Create output directory if it doesn't exist
    try:
        logger.info(f"Creating output directory: {args.output_dir}")
        output_dir = Path(args.output_dir)
        output_dir.mkdir(parents=True, exist_ok=True)
        logger.info(f"Successfully created output directory: {args.output_dir}")
    except Exception as e:
        logger.error(f"Failed to create output directory {args.output_dir}: {e}")
        return

    # Track generated files for test app
    generated_cpp_files = []
    
    # Generate code for each neurodata type
    for type_name, neurodata_type in neurodata_types.items():
        class_name = type_name
        logger.info(f"Processing neurodata_type: {class_name}")
        
        # Get the original namespace for this type (not the including namespace)
        original_namespace = type_to_namespace_map.get(type_name, namespace.name)
        
        # Create namespace folder for the original namespace
        namespace_folder = output_dir / original_namespace
        try:
            namespace_folder.mkdir(parents=True, exist_ok=True)
            logger.info(f"    Created namespace folder: {original_namespace}")
        except Exception as e:
            logger.error(f"    Failed to create namespace folder {original_namespace}: {e}")
            continue
        
        # Get the source schema file for this type and create subfolder within namespace folder
        source_file = type_to_file_map.get(type_name, Path(args.schema_file))
        subfolder_name = get_schema_subfolder_name(source_file)
        type_output_dir = namespace_folder / subfolder_name
        
        # Create the subfolder if it doesn't exist
        try:
            type_output_dir.mkdir(parents=True, exist_ok=True)
            logger.info(f"    Created subfolder: {original_namespace}/{subfolder_name}")
        except Exception as e:
            logger.error(f"    Failed to create subfolder {original_namespace}/{subfolder_name}: {e}")
            continue
        
        try:
            header_file_name = f"{class_name}.hpp"
            logger.info(f"    Generating header file: {header_file_name}")
            header_file = generate_header_file(
                namespace, neurodata_type, neurodata_types, type_to_file_map, type_to_namespace_map
            )
            header_path = type_output_dir / header_file_name
            with open(header_path, "w") as f:
                f.write(header_file)
        except Exception as e:
            logger.error(f"    Failed to generate header file {header_path}: {e}")

        try:
            cpp_file_name = f"{class_name}.cpp"
            logger.info(f"    Generating implementation file: {cpp_file_name}")
            impl_file = generate_implementation_file(
                namespace, neurodata_type, neurodata_types, type_to_namespace_map
            )
            impl_path = type_output_dir / cpp_file_name
            with open(impl_path, "w") as f:
                f.write(impl_file)
            
            # Track the generated cpp file relative to output_dir for test app
            relative_cpp_path = impl_path.relative_to(output_dir)
            generated_cpp_files.append(str(relative_cpp_path))
            
        except Exception as e:
            logger.error(f"   Failed to generate implementation file {impl_path}: {e}")
    logger.info(f"Generated {len(neurodata_types)} neurodata types in total.")

    # Generate test app if requested
    if args.generate_test_app:
        logger.info("Generating test application...")
        generate_test_app(
            output_dir=output_dir,
            schema_file=args.schema_file,
            neurodata_types=neurodata_types,
            type_to_namespace_map=type_to_namespace_map,
            type_to_file_map=type_to_file_map,
            cpp_files=generated_cpp_files
        )

    logger.info("Script execution completed.")


if __name__ == "__main__":
    parser = argparse.ArgumentParser(
        description="Generate C++ code from NWB schema files."
    )
    setup_parser(parser)
    args = parser.parse_args()
    main(args)<|MERGE_RESOLUTION|>--- conflicted
+++ resolved
@@ -704,32 +704,8 @@
         parent_initialize_call += f"    // Status parentInitStatus {parent_class_name}::initialize()"
         parent_initialize_call += f"    // initStatus = initStatus && parentInitStatus;"
 
-<<<<<<< HEAD
     #### Render initialization for attributes, datasets and groups
     initialize_fields_src = ""
-=======
-    cppSrc = f"""
-
-// Initialize the object
-Status {class_name}::{funcSignature}
-{{
-    Status initStatus = Status::Success;
-    
-    // Call parent initialize method. 
-    {parent_initialize_call}
-    
-    // Initialize attributes
-"""
-    
-    # Get all the parameters for the initialize method
-    all_initialize_params = get_initialize_method_parameters(
-        neurodata_type=neurodata_type,
-        type_to_namespace_map=type_to_namespace_map,
-        sorted=False
-    )
-
-    # Add initialization for attributes, datasets and groups
->>>>>>> 4eaa0f72
     for param in all_initialize_params:
         spec = param['spec']
         is_inherited = neurodata_type.is_inherited_spec(spec)
@@ -760,13 +736,10 @@
                 is_inherited=is_inherited,
                 is_overridden=is_overridden,
             )
-<<<<<<< HEAD
 
     ### Generate cpp source
     cppSrc = f"""
-/**
- * @brief Initialize the object
- */
+// Initialize the object
 void {class_name}::{funcSignature}
 {{
     {fixed_value_inits}
@@ -775,13 +748,10 @@
     
     // Initialize attributes, datasets, and groups
     {initialize_fields_src}
+    
+    cppSrc += "return initStatus;"
 }}
 """
-=======
-    
-    cppSrc += "return initStatus;"
-    cppSrc += "}\n\n"
->>>>>>> 4eaa0f72
 
     return cppSrc
 
